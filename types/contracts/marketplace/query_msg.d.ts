import { Uint128 } from "./shared-types";

export type QueryMsg = ({
collections: {
limit?: (number | null)
start_after?: (string | null)
[k: string]: unknown
}
} | {
ask: {
collection: string
token_id: number
[k: string]: unknown
}
} | {
asks: {
collection: string
limit?: (number | null)
start_after?: (number | null)
[k: string]: unknown
}
} | {
asks_sorted_by_price: {
collection: string
limit?: (number | null)
start_after?: (PriceOffset | null)
[k: string]: unknown
}
} | {
reverse_asks_sorted_by_price: {
collection: string
limit?: (number | null)
start_before?: (PriceOffset | null)
[k: string]: unknown
}
} | {
ask_count: {
collection: string
[k: string]: unknown
}
} | {
asks_by_seller: {
<<<<<<< HEAD
limit?: (number | null)
seller: string
start_after?: (CollectionOffset | null)
=======
seller: string
>>>>>>> fa20bf76
[k: string]: unknown
}
} | {
bid: {
bidder: string
collection: string
token_id: number
[k: string]: unknown
}
} | {
bids_by_bidder: {
bidder: string
limit?: (number | null)
start_after?: (CollectionOffset | null)
[k: string]: unknown
}
} | {
bids: {
collection: string
limit?: (number | null)
start_after?: (string | null)
token_id: number
[k: string]: unknown
}
} | {
bids_sorted_by_price: {
collection: string
limit?: (number | null)
order_asc: boolean
[k: string]: unknown
}
} | {
collection_bid: {
bidder: string
collection: string
[k: string]: unknown
}
} | {
collection_bids_by_bidder: {
bidder: string
[k: string]: unknown
}
} | {
collection_bids_sorted_by_price: {
collection: string
limit?: (number | null)
order_asc: boolean
[k: string]: unknown
}
} | {
ask_hooks: {
[k: string]: unknown
}
} | {
sale_finalized_hooks: {
[k: string]: unknown
}
} | {
params: {
[k: string]: unknown
}
})

/**
 * Offsets for pagination
 */
export interface PriceOffset {
price: Uint128
token_id: number
[k: string]: unknown
}
export interface CollectionOffset {
collection: string
token_id: number
[k: string]: unknown
}<|MERGE_RESOLUTION|>--- conflicted
+++ resolved
@@ -1,125 +1,138 @@
 import { Uint128 } from "./shared-types";
 
-export type QueryMsg = ({
-collections: {
-limit?: (number | null)
-start_after?: (string | null)
-[k: string]: unknown
-}
-} | {
-ask: {
-collection: string
-token_id: number
-[k: string]: unknown
-}
-} | {
-asks: {
-collection: string
-limit?: (number | null)
-start_after?: (number | null)
-[k: string]: unknown
-}
-} | {
-asks_sorted_by_price: {
-collection: string
-limit?: (number | null)
-start_after?: (PriceOffset | null)
-[k: string]: unknown
-}
-} | {
-reverse_asks_sorted_by_price: {
-collection: string
-limit?: (number | null)
-start_before?: (PriceOffset | null)
-[k: string]: unknown
-}
-} | {
-ask_count: {
-collection: string
-[k: string]: unknown
-}
-} | {
-asks_by_seller: {
-<<<<<<< HEAD
-limit?: (number | null)
-seller: string
-start_after?: (CollectionOffset | null)
-=======
-seller: string
->>>>>>> fa20bf76
-[k: string]: unknown
-}
-} | {
-bid: {
-bidder: string
-collection: string
-token_id: number
-[k: string]: unknown
-}
-} | {
-bids_by_bidder: {
-bidder: string
-limit?: (number | null)
-start_after?: (CollectionOffset | null)
-[k: string]: unknown
-}
-} | {
-bids: {
-collection: string
-limit?: (number | null)
-start_after?: (string | null)
-token_id: number
-[k: string]: unknown
-}
-} | {
-bids_sorted_by_price: {
-collection: string
-limit?: (number | null)
-order_asc: boolean
-[k: string]: unknown
-}
-} | {
-collection_bid: {
-bidder: string
-collection: string
-[k: string]: unknown
-}
-} | {
-collection_bids_by_bidder: {
-bidder: string
-[k: string]: unknown
-}
-} | {
-collection_bids_sorted_by_price: {
-collection: string
-limit?: (number | null)
-order_asc: boolean
-[k: string]: unknown
-}
-} | {
-ask_hooks: {
-[k: string]: unknown
-}
-} | {
-sale_finalized_hooks: {
-[k: string]: unknown
-}
-} | {
-params: {
-[k: string]: unknown
-}
-})
+export type QueryMsg =
+  | {
+      collections: {
+        limit?: number | null;
+        start_after?: string | null;
+        [k: string]: unknown;
+      };
+    }
+  | {
+      ask: {
+        collection: string;
+        token_id: number;
+        [k: string]: unknown;
+      };
+    }
+  | {
+      asks: {
+        collection: string;
+        limit?: number | null;
+        start_after?: number | null;
+        [k: string]: unknown;
+      };
+    }
+  | {
+      asks_sorted_by_price: {
+        collection: string;
+        limit?: number | null;
+        start_after?: PriceOffset | null;
+        [k: string]: unknown;
+      };
+    }
+  | {
+      reverse_asks_sorted_by_price: {
+        collection: string;
+        limit?: number | null;
+        start_before?: PriceOffset | null;
+        [k: string]: unknown;
+      };
+    }
+  | {
+      ask_count: {
+        collection: string;
+        [k: string]: unknown;
+      };
+    }
+  | {
+      asks_by_seller: {
+        limit?: number | null;
+        seller: string;
+        start_after?: CollectionOffset | null;
+        [k: string]: unknown;
+      };
+    }
+  | {
+      bid: {
+        bidder: string;
+        collection: string;
+        token_id: number;
+        [k: string]: unknown;
+      };
+    }
+  | {
+      bids_by_bidder: {
+        bidder: string;
+        limit?: number | null;
+        start_after?: CollectionOffset | null;
+        [k: string]: unknown;
+      };
+    }
+  | {
+      bids: {
+        collection: string;
+        limit?: number | null;
+        start_after?: string | null;
+        token_id: number;
+        [k: string]: unknown;
+      };
+    }
+  | {
+      bids_sorted_by_price: {
+        collection: string;
+        limit?: number | null;
+        order_asc: boolean;
+        [k: string]: unknown;
+      };
+    }
+  | {
+      collection_bid: {
+        bidder: string;
+        collection: string;
+        [k: string]: unknown;
+      };
+    }
+  | {
+      collection_bids_by_bidder: {
+        bidder: string;
+        [k: string]: unknown;
+      };
+    }
+  | {
+      collection_bids_sorted_by_price: {
+        collection: string;
+        limit?: number | null;
+        order_asc: boolean;
+        [k: string]: unknown;
+      };
+    }
+  | {
+      ask_hooks: {
+        [k: string]: unknown;
+      };
+    }
+  | {
+      sale_finalized_hooks: {
+        [k: string]: unknown;
+      };
+    }
+  | {
+      params: {
+        [k: string]: unknown;
+      };
+    };
 
 /**
  * Offsets for pagination
  */
 export interface PriceOffset {
-price: Uint128
-token_id: number
-[k: string]: unknown
+  price: Uint128;
+  token_id: number;
+  [k: string]: unknown;
 }
 export interface CollectionOffset {
-collection: string
-token_id: number
-[k: string]: unknown
+  collection: string;
+  token_id: number;
+  [k: string]: unknown;
 }