use crate::error::ContractError;
use crate::msg::{
    AskCountResponse, AsksResponse, BidResponse, BidsResponse, CollectionsResponse,
    CurrentAskResponse, ExecuteMsg, InstantiateMsg, ParamResponse, QueryMsg, SudoMsg,
};
<<<<<<< HEAD
use crate::state::{ask_key, asks, bid_key, bids, Ask, Bid, SudoParams, TokenId, SUDO_PARAMS};
=======
use crate::state::{ask_key, asks, bids, Ask, Bid, Config, TokenId, CONFIG};
>>>>>>> 7f9138af
use cosmwasm_std::{
    coin, entry_point, to_binary, Addr, BankMsg, Binary, Coin, Decimal, Deps, DepsMut, Env,
    MessageInfo, Order, StdResult, Storage, Timestamp, WasmMsg,
};
use cw1_whitelist::contract::query_admin_list;
use cw1_whitelist::{
    contract::{execute_freeze, execute_update_admins, instantiate as whitelist_instantiate},
    msg::InstantiateMsg as Cw1WhiteListInitMsg,
    state::ADMIN_LIST,
};
use cw2::set_contract_version;
use cw721::{Cw721ExecuteMsg, Cw721QueryMsg, OwnerOfResponse};
use cw721_base::helpers::Cw721Contract;
use cw_storage_plus::{Bound, PrefixBound};
use cw_utils::{maybe_addr, must_pay, nonpayable};
use sg1::fair_burn;
use sg721::msg::{CollectionInfoResponse, QueryMsg as Sg721QueryMsg};
use sg_std::{CosmosMsg, Response, NATIVE_DENOM};

// Version info for migration info
const CONTRACT_NAME: &str = "crates.io:sg-marketplace";
const CONTRACT_VERSION: &str = env!("CARGO_PKG_VERSION");

// Query limits
const DEFAULT_QUERY_LIMIT: u32 = 10;
const MAX_QUERY_LIMIT: u32 = 30;

#[cfg_attr(not(feature = "library"), entry_point)]
pub fn instantiate(
    mut deps: DepsMut,
    env: Env,
    info: MessageInfo,
    msg: InstantiateMsg,
) -> Result<Response, ContractError> {
    set_contract_version(deps.storage, CONTRACT_NAME, CONTRACT_VERSION)?;

    whitelist_instantiate(
        deps.branch(),
        env,
        info,
        Cw1WhiteListInitMsg {
            admins: msg.operators,
            mutable: msg.operators_mutable,
        },
    )?;

    let params = SudoParams {
        trading_fee_percent: msg.trading_fee_percent,
        min_expiry: msg.min_expiry,
        max_expiry: msg.max_expiry,
    };
    SUDO_PARAMS.save(deps.storage, &params)?;

    Ok(Response::new().add_attribute("action", "instantiate"))
}

/// To mitigate clippy::too_many_arguments warning
pub struct ExecuteEnv<'a> {
    deps: DepsMut<'a>,
    env: Env,
    info: MessageInfo,
}

#[cfg_attr(not(feature = "library"), entry_point)]
pub fn execute(
    deps: DepsMut,
    env: Env,
    info: MessageInfo,
    msg: ExecuteMsg,
) -> Result<Response, ContractError> {
    let api = deps.api;

    match msg {
        ExecuteMsg::SetAsk {
            collection,
            token_id,
            price,
            funds_recipient,
            expires,
        } => execute_set_ask(
            ExecuteEnv { deps, env, info },
            api.addr_validate(&collection)?,
            token_id,
            price,
            funds_recipient.map(|addr| api.addr_validate(&addr).unwrap()),
            expires,
        ),
        ExecuteMsg::RemoveAsk {
            collection,
            token_id,
        } => execute_remove_ask(deps, info, api.addr_validate(&collection)?, token_id),
        ExecuteMsg::UpdateAskState {
            collection,
            token_id,
            active,
        } => execute_update_ask_state(
            deps,
            info,
            api.addr_validate(&collection)?,
            token_id,
            active,
        ),
        ExecuteMsg::SetBid {
            collection,
            token_id,
            expires,
        } => execute_set_bid(
            deps,
            env,
            info,
            api.addr_validate(&collection)?,
            token_id,
            expires,
        ),
        ExecuteMsg::RemoveBid {
            collection,
            token_id,
        } => execute_remove_bid(deps, env, info, api.addr_validate(&collection)?, token_id),
        ExecuteMsg::AcceptBid {
            collection,
            token_id,
            bidder,
        } => execute_accept_bid(
            deps,
            env,
            info,
            api.addr_validate(&collection)?,
            token_id,
            api.addr_validate(&bidder)?,
        ),
        ExecuteMsg::UpdateAsk {
            collection,
            token_id,
            price,
        } => execute_update_ask(deps, info, api.addr_validate(&collection)?, token_id, price),
        ExecuteMsg::Freeze {} => Ok(execute_freeze(deps, env, info)?),
        ExecuteMsg::UpdateOperators { operators } => {
            Ok(execute_update_admins(deps, env, info, operators)?)
        }
    }
}

/// An owner may set an Ask on their media. A bid is automatically fulfilled if it meets the asking price.
pub fn execute_set_ask(
    env: ExecuteEnv,
    collection: Addr,
    token_id: u32,
    price: Coin,
    funds_recipient: Option<Addr>,
    expires: Timestamp,
) -> Result<Response, ContractError> {
    let ExecuteEnv { deps, info, env } = env;
    nonpayable(&info)?;
    price_validate(&price)?;

    if expires <= env.block.time {
        return Err(ContractError::InvalidExpiration {});
    }

    // Only the media onwer can call this
    let owner_of_response = only_owner(deps.as_ref(), &info, collection.clone(), token_id)?;
    // Check that approval has been set for marketplace contract
    if owner_of_response
        .approvals
        .iter()
        .map(|x| x.spender == env.contract.address)
        .len()
        != 1
    {
        return Err(ContractError::NeedsApproval {});
    }

    asks().save(
        deps.storage,
        ask_key(collection.clone(), token_id),
        &Ask {
            collection: collection.clone(),
            token_id,
            seller: info.sender,
            price: price.amount,
            funds_recipient,
            expires,
            active: true,
        },
    )?;

    Ok(Response::new()
        .add_attribute("action", "set_ask")
        .add_attribute("collection", collection)
        .add_attribute("token_id", token_id.to_string())
        .add_attribute("price", price.to_string()))
}

/// Removes the ask on a particular media
pub fn execute_remove_ask(
    deps: DepsMut,
    info: MessageInfo,
    collection: Addr,
    token_id: u32,
) -> Result<Response, ContractError> {
    nonpayable(&info)?;
    only_owner(deps.as_ref(), &info, collection.clone(), token_id)?;

    asks().remove(deps.storage, (collection.clone(), token_id))?;

    let bids_to_remove = bids()
        .idx
        .collection_token_id
        .prefix((collection.clone(), token_id))
        .range(deps.storage, None, None, Order::Ascending)
        .map(|item| item.map(|(_, b)| b))
        .collect::<StdResult<Vec<_>>>()?;

    let mut msgs: Vec<BankMsg> = vec![];
    for bid in bids_to_remove.iter() {
        msgs.push(_remove_bid(deps.storage, bid.clone())?)
    }

    Ok(Response::new()
        .add_attribute("action", "remove_ask")
        .add_attribute("collection", collection.to_string())
        .add_attribute("token_id", token_id.to_string())
        .add_messages(msgs))
}

/// Updates the the active state of the ask.
/// This is a privileged operation called by an operator to update the active state of an Ask
/// when an NFT transfer happens.
pub fn execute_update_ask_state(
    deps: DepsMut,
    info: MessageInfo,
    collection: Addr,
    token_id: TokenId,
    active: bool,
) -> Result<Response, ContractError> {
    nonpayable(&info)?;

    let operators = ADMIN_LIST.load(deps.storage)?;
    if !operators.is_admin(&info.sender) {
        return Err(ContractError::Unauthorized {});
    }

    let mut ask = asks().load(deps.storage, ask_key(collection.clone(), token_id))?;
    ask.active = active;
    asks().save(deps.storage, ask_key(collection.clone(), token_id), &ask)?;

    Ok(Response::new()
        .add_attribute("action", "update_ask_state")
        .add_attribute("collection", collection.to_string())
        .add_attribute("token_id", token_id.to_string())
        .add_attribute("active", active.to_string()))
}

/// Updates the ask price on a particular NFT
pub fn execute_update_ask(
    deps: DepsMut,
    info: MessageInfo,
    collection: Addr,
    token_id: u32,
    price: Coin,
) -> Result<Response, ContractError> {
    nonpayable(&info)?;
    only_owner(deps.as_ref(), &info, collection.clone(), token_id)?;
    price_validate(&price)?;

    let mut ask = asks().load(deps.storage, ask_key(collection.clone(), token_id))?;
    ask.price = price.amount;
    asks().save(deps.storage, ask_key(collection.clone(), token_id), &ask)?;

    Ok(Response::new()
        .add_attribute("action", "update_ask")
        .add_attribute("collection", collection.to_string())
        .add_attribute("token_id", token_id.to_string())
        .add_attribute("price", price.to_string()))
}

/// Anyone may place a bid on a listed NFT. By placing a bid, the bidder sends STARS to the market contract.
pub fn execute_set_bid(
    deps: DepsMut,
    env: Env,
    info: MessageInfo,
    collection: Addr,
    token_id: u32,
    expires: Timestamp,
) -> Result<Response, ContractError> {
    // Make sure a bid amount was sent
    let bid_price = must_pay(&info, NATIVE_DENOM)?;

    expires_validate(deps.storage, &env, expires)?;

    let bidder = info.sender;
    let mut res = Response::new();

    // Check bidder has existing bid, if so remove existing bid
    if let Some(existing_bid) =
        bids().may_load(deps.storage, (collection.clone(), token_id, bidder.clone()))?
    {
        bids().remove(deps.storage, (collection.clone(), token_id, bidder.clone()))?;
        let exec_refund_bidder = BankMsg::Send {
            to_address: bidder.to_string(),
            amount: vec![coin(existing_bid.price.u128(), NATIVE_DENOM)],
        };
        res = res.add_message(exec_refund_bidder)
    };

    let ask = asks().load(deps.storage, ask_key(collection.clone(), token_id))?;
    if ask.expires <= env.block.time {
        return Err(ContractError::AskExpired {});
    }
    if !ask.active {
        return Err(ContractError::AskNotActive {});
    }
    if ask.price != bid_price {
        // Bid does not meet ask criteria, store bid
        bids().save(
            deps.storage,
            (collection.clone(), token_id, bidder.clone()),
            &Bid {
                collection: collection.clone(),
                token_id,
                bidder: bidder.clone(),
                price: bid_price,
                expires,
            },
        )?;
    } else {
        // Bid meets ask criteria so finalize sale
        asks().remove(deps.storage, ask_key(collection.clone(), token_id))?;

        let cw721_res: cw721::OwnerOfResponse = deps.querier.query_wasm_smart(
            collection.clone(),
            &Cw721QueryMsg::OwnerOf {
                token_id: token_id.to_string(),
                include_expired: None,
            },
        )?;
        let owner = deps.api.addr_validate(&cw721_res.owner)?;

        // Include messages needed to finalize nft transfer and payout
        let msgs = finalize_sale(
            deps,
            collection.clone(),
            token_id,
            bidder.clone(),
            ask.funds_recipient.unwrap_or(owner),
            coin(ask.price.u128(), NATIVE_DENOM),
        )?;

        res = res
            .add_attribute("action", "sale_finalized")
            .add_messages(msgs);
    }

    Ok(res
        .add_attribute("action", "set_bid")
        .add_attribute("collection", collection.to_string())
        .add_attribute("token_id", token_id.to_string())
        .add_attribute("bidder", bidder)
        .add_attribute("bid_price", bid_price.to_string()))
}

/// Removes a bid made by the bidder. Bidders can only remove their own bids
pub fn execute_remove_bid(
    deps: DepsMut,
    _env: Env,
    info: MessageInfo,
    collection: Addr,
    token_id: u32,
) -> Result<Response, ContractError> {
    nonpayable(&info)?;

    let bidder = info.sender;

    // Check bid exists for bidder
    let bid = bids().load(deps.storage, (collection.clone(), token_id, bidder.clone()))?;

    let remove_bid_and_refund_msg = _remove_bid(deps.storage, bid)?;

    Ok(Response::new()
        .add_attribute("action", "remove_bid")
        .add_attribute("collection", collection)
        .add_attribute("token_id", token_id.to_string())
        .add_attribute("bidder", bidder)
        .add_message(remove_bid_and_refund_msg))
}

fn _remove_bid(store: &mut dyn Storage, bid: Bid) -> Result<BankMsg, ContractError> {
    // Remove bid
    bids().remove(store, (bid.collection, bid.token_id, bid.bidder.clone()))?;

    // Refund bidder
    let msg = BankMsg::Send {
        to_address: bid.bidder.to_string(),
        amount: vec![coin(bid.price.u128(), NATIVE_DENOM)],
    };

    Ok(msg)
}

/// Owner can accept a bid which transfers funds as well as the token
pub fn execute_accept_bid(
    deps: DepsMut,
    env: Env,
    info: MessageInfo,
    collection: Addr,
    token_id: u32,
    bidder: Addr,
) -> Result<Response, ContractError> {
    nonpayable(&info)?;
    only_owner(deps.as_ref(), &info, collection.clone(), token_id)?;

    // Query current ask
    let ask = asks().load(deps.storage, ask_key(collection.clone(), token_id))?;
    if ask.expires <= env.block.time {
        return Err(ContractError::AskExpired {});
    }
    if !ask.active {
        return Err(ContractError::AskNotActive {});
    }

    // Query accepted bid
    let bid = bids().load(deps.storage, (collection.clone(), token_id, bidder.clone()))?;
    if bid.expires <= env.block.time {
        return Err(ContractError::BidExpired {});
    }

    // Remove ask
    asks().remove(deps.storage, ask_key(collection.clone(), token_id))?;
    // Remove accepted bid
    bids().remove(deps.storage, (collection.clone(), token_id, bidder.clone()))?;

    // Transfer funds and NFT
    let msgs = finalize_sale(
        deps,
        collection.clone(),
        token_id,
        bidder.clone(),
        ask.funds_recipient.unwrap_or(info.sender),
        coin(bid.price.u128(), NATIVE_DENOM),
    )?;

    Ok(Response::new()
        .add_attribute("action", "accept_bid")
        .add_attribute("collection", collection.to_string())
        .add_attribute("token_id", token_id.to_string())
        .add_attribute("bidder", bidder)
        .add_messages(msgs))
}

#[cfg_attr(not(feature = "library"), entry_point)]
pub fn sudo(deps: DepsMut, env: Env, msg: SudoMsg) -> Result<Response, ContractError> {
    match msg {
        SudoMsg::UpdateParams {
            trading_fee_percent,
            min_expiry,
            max_expiry,
        } => sudo_update_params(deps, env, trading_fee_percent, min_expiry, max_expiry),
    }
}

/// Only governance can update the config
pub fn sudo_update_params(
    deps: DepsMut,
    _env: Env,
    trading_fee_percent: Option<u32>,
    min_expiry: Option<u64>,
    max_expiry: Option<u64>,
) -> Result<Response, ContractError> {
    let mut params = SUDO_PARAMS.load(deps.storage)?;
    params.trading_fee_percent = trading_fee_percent.unwrap_or(params.trading_fee_percent);
    params.min_expiry = min_expiry.unwrap_or(params.min_expiry);
    params.max_expiry = max_expiry.unwrap_or(params.max_expiry);
    SUDO_PARAMS.save(deps.storage, &params)?;

    Ok(Response::new().add_attribute("action", "update_params"))
}

/// Checks to enfore only nft owner can call
fn only_owner(
    deps: Deps,
    info: &MessageInfo,
    collection: Addr,
    token_id: u32,
) -> Result<OwnerOfResponse, ContractError> {
    let res = Cw721Contract(collection).owner_of(&deps.querier, token_id.to_string(), false)?;
    if res.owner != info.sender {
        return Err(ContractError::Unauthorized {});
    }

    Ok(res)
}

/// Transfers funds and NFT, updates bid
fn finalize_sale(
    deps: DepsMut,
    collection: Addr,
    token_id: u32,
    recipient: Addr,
    funds_recipient: Addr,
    price: Coin,
) -> StdResult<Vec<CosmosMsg>> {
    // Payout bid
    let mut msgs: Vec<CosmosMsg> =
        payout(deps.as_ref(), collection.clone(), price, funds_recipient)?;

    // Create transfer cw721 msg
    let cw721_transfer_msg = Cw721ExecuteMsg::TransferNft {
        token_id: token_id.to_string(),
        recipient: recipient.to_string(),
    };

    // TODO: figure out how to use helper
    // Cw721Contract(collection).call(cw721_transfer_msg)?;

    let exec_cw721_transfer = WasmMsg::Execute {
        contract_addr: collection.to_string(),
        msg: to_binary(&cw721_transfer_msg)?,
        funds: vec![],
    };

    msgs.append(&mut vec![exec_cw721_transfer.into()]);

    Ok(msgs)
}

/// Payout a bid
fn payout(
    deps: Deps,
    collection: Addr,
    payment: Coin,
    payment_recipient: Addr,
) -> StdResult<Vec<CosmosMsg>> {
    let config = SUDO_PARAMS.load(deps.storage)?;

    // Will hold payment msgs
    let mut msgs: Vec<CosmosMsg> = vec![];

    // Append Fair Burn message
    let fee_percent = Decimal::percent(config.trading_fee_percent as u64);
    let network_fee = payment.amount * fee_percent;
    msgs.append(&mut fair_burn(network_fee.u128(), None));

    // Check if token supports Royalties
    let collection_info: CollectionInfoResponse = deps
        .querier
        .query_wasm_smart(collection, &Sg721QueryMsg::CollectionInfo {})?;

    // If token supports royalities, payout shares
    if let Some(royalty) = collection_info.royalty_info {
        let royalty_share_msg = BankMsg::Send {
            to_address: royalty.payment_address.to_string(),
            amount: vec![Coin {
                amount: payment.amount * royalty.share,
                denom: payment.denom.clone(),
            }],
        };
        msgs.append(&mut vec![royalty_share_msg.into()]);

        let owner_share_msg = BankMsg::Send {
            to_address: payment_recipient.to_string(),
            amount: vec![Coin {
                amount: payment.amount * (Decimal::one() - royalty.share) - network_fee,
                denom: payment.denom,
            }],
        };
        msgs.append(&mut vec![owner_share_msg.into()]);
    } else {
        // If token doesn't support royalties, pay owner in full
        let owner_share_msg = BankMsg::Send {
            to_address: payment_recipient.to_string(),
            amount: vec![Coin {
                amount: payment.amount - network_fee,
                denom: payment.denom,
            }],
        };
        msgs.append(&mut vec![owner_share_msg.into()]);
    }

    Ok(msgs)
}

fn expires_validate(
    store: &dyn Storage,
    env: &Env,
    expires: Timestamp,
) -> Result<(), ContractError> {
    let config = SUDO_PARAMS.load(store)?;

    if expires <= env.block.time.plus_seconds(config.min_expiry)
        || expires > env.block.time.plus_seconds(config.max_expiry)
    {
        return Err(ContractError::InvalidExpiration {});
    }

    Ok(())
}

fn price_validate(price: &Coin) -> Result<(), ContractError> {
    if price.amount.is_zero() || price.denom != NATIVE_DENOM {
        return Err(ContractError::InvalidPrice {});
    }

    Ok(())
}

#[cfg_attr(not(feature = "library"), entry_point)]
pub fn query(deps: Deps, _env: Env, msg: QueryMsg) -> StdResult<Binary> {
    let api = deps.api;

    match msg {
        QueryMsg::CurrentAsk {
            collection,
            token_id,
        } => to_binary(&query_current_ask(
            deps,
            api.addr_validate(&collection)?,
            token_id,
        )?),
        QueryMsg::Asks {
            collection,
            start_after,
            limit,
        } => to_binary(&query_asks(
            deps,
            api.addr_validate(&collection)?,
            start_after,
            limit,
        )?),
        QueryMsg::ListedCollections { start_after, limit } => {
            to_binary(&query_listed_collections(deps, start_after, limit)?)
        }
        QueryMsg::AsksBySeller { seller } => {
            to_binary(&query_asks_by_seller(deps, api.addr_validate(&seller)?)?)
        }
        QueryMsg::AskCount { collection } => {
            to_binary(&query_ask_count(deps, api.addr_validate(&collection)?)?)
        }
        QueryMsg::Bid {
            collection,
            token_id,
            bidder,
        } => to_binary(&query_bid(
            deps,
            api.addr_validate(&collection)?,
            token_id,
            api.addr_validate(&bidder)?,
        )?),
        QueryMsg::Bids {
            collection,
            token_id,
            start_after,
            limit,
        } => to_binary(&query_bids(
            deps,
            api.addr_validate(&collection)?,
            token_id,
            start_after,
            limit,
        )?),
        QueryMsg::BidsByBidder { bidder } => {
            to_binary(&query_bids_by_bidder(deps, api.addr_validate(&bidder)?)?)
        }
        QueryMsg::Params {} => to_binary(&query_config(deps)?),
        QueryMsg::Operators {} => to_binary(&query_admin_list(deps)?),
    }
}

pub fn query_config(deps: Deps) -> StdResult<ParamResponse> {
    let config = SUDO_PARAMS.load(deps.storage)?;

    Ok(ParamResponse { params: config })
}
pub fn query_asks(
    deps: Deps,
    collection: Addr,
    start_after: Option<u32>,
    limit: Option<u32>,
) -> StdResult<AsksResponse> {
    let limit = limit.unwrap_or(DEFAULT_QUERY_LIMIT).min(MAX_QUERY_LIMIT) as usize;

    let asks: StdResult<Vec<_>> = asks()
        .idx
        .collection
        .prefix(collection.clone())
        .range(
            deps.storage,
            Some(Bound::exclusive((
                collection,
                start_after.unwrap_or_default(),
            ))),
            None,
            Order::Ascending,
        )
        .take(limit)
        .map(|res| res.map(|item| item.1))
        .collect();

    Ok(AsksResponse { asks: asks? })
}

pub fn query_ask_count(deps: Deps, collection: Addr) -> StdResult<AskCountResponse> {
    let count = asks()
        .idx
        .collection
        .prefix(collection)
        .keys_raw(deps.storage, None, None, Order::Ascending)
        .count() as u32;

    Ok(AskCountResponse { count })
}

pub fn query_asks_by_seller(deps: Deps, seller: Addr) -> StdResult<AsksResponse> {
    let asks: StdResult<Vec<_>> = asks()
        .idx
        .seller
        .prefix(seller)
        .range(deps.storage, None, None, Order::Ascending)
        .map(|res| res.map(|item| item.1))
        .collect();

    Ok(AsksResponse { asks: asks? })
}

pub fn query_listed_collections(
    deps: Deps,
    start_after: Option<String>,
    limit: Option<u32>,
) -> StdResult<CollectionsResponse> {
    let limit = limit.unwrap_or(DEFAULT_QUERY_LIMIT).min(MAX_QUERY_LIMIT) as usize;
    let start_addr = maybe_addr(deps.api, start_after)?;

    let collections: StdResult<Vec<_>> = asks()
        .prefix_range(
            deps.storage,
            start_addr.map(PrefixBound::exclusive),
            None,
            Order::Ascending,
        )
        .take(limit)
        .map(|item| item.map(|(key, _)| key.0))
        .collect();

    Ok(CollectionsResponse {
        collections: collections?,
    })
}

pub fn query_current_ask(
    deps: Deps,
    collection: Addr,
    token_id: u32,
) -> StdResult<CurrentAskResponse> {
    let ask = asks().may_load(deps.storage, ask_key(collection, token_id))?;

    Ok(CurrentAskResponse { ask })
}

pub fn query_bid(
    deps: Deps,
    collection: Addr,
    token_id: u32,
    bidder: Addr,
) -> StdResult<BidResponse> {
    let bid = bids().may_load(deps.storage, (collection, token_id, bidder))?;

    Ok(BidResponse { bid })
}

pub fn query_bids_by_bidder(deps: Deps, bidder: Addr) -> StdResult<BidsResponse> {
    let bids = bids()
        .idx
        .bidder
        .prefix(bidder)
        .range(deps.storage, None, None, Order::Ascending)
        .map(|item| item.map(|(_, b)| b))
        .collect::<StdResult<Vec<_>>>()?;

    Ok(BidsResponse { bids })
}

pub fn query_bids(
    deps: Deps,
    collection: Addr,
    token_id: u32,
    start_after: Option<String>,
    limit: Option<u32>,
) -> StdResult<BidsResponse> {
    let limit = limit.unwrap_or(DEFAULT_QUERY_LIMIT).min(MAX_QUERY_LIMIT) as usize;
    let start = start_after.map(|s| Bound::ExclusiveRaw(s.into()));

    let bids = bids()
        .idx
        .collection_token_id
        .prefix((collection, token_id))
        .range(deps.storage, start, None, Order::Ascending)
        .take(limit)
        .map(|item| item.map(|(_, b)| b))
        .collect::<StdResult<Vec<_>>>()?;

    Ok(BidsResponse { bids })
}

#[cfg(test)]
mod tests {
    use std::vec;

    use crate::state::bid_key;

    use super::*;
    use cosmwasm_std::testing::{mock_dependencies, mock_env, mock_info};
    use cosmwasm_std::{coin, coins, StdError, Uint128};
    use sg_std::NATIVE_DENOM;

    const CREATOR: &str = "creator";
    const COLLECTION: &str = "collection";
    const TOKEN_ID: u32 = 123;
    // Governance parameters
    const TRADING_FEE_PERCENT: u32 = 2; // 2%
    const MIN_EXPIRY: u64 = 24 * 60 * 60; // 24 hours (in seconds)
    const MAX_EXPIRY: u64 = 180 * 24 * 60 * 60; // 6 months (in seconds)

    #[test]
    fn ask_indexed_map() {
        let mut deps = mock_dependencies();
        let collection = Addr::unchecked(COLLECTION);
        let seller = Addr::unchecked("seller");

        let ask = Ask {
            collection: collection.clone(),
            token_id: TOKEN_ID,
            seller: seller.clone(),
            price: Uint128::from(500u128),
            funds_recipient: None,
            expires: Timestamp::from_seconds(0),
            active: true,
        };
        let key = ask_key(collection.clone(), TOKEN_ID);
        let res = asks().save(deps.as_mut().storage, key.clone(), &ask);
        assert!(res.is_ok());

        let ask2 = Ask {
            collection: collection.clone(),
            token_id: TOKEN_ID + 1,
            seller: seller.clone(),
            price: Uint128::from(500u128),
            funds_recipient: None,
            expires: Timestamp::from_seconds(0),
            active: true,
        };
        let key2 = ask_key(collection.clone(), TOKEN_ID + 1);
        let res = asks().save(deps.as_mut().storage, key2, &ask2);
        assert!(res.is_ok());

        let res = asks().load(deps.as_ref().storage, key);
        assert_eq!(res.unwrap(), ask);

        let res = query_asks_by_seller(deps.as_ref(), seller).unwrap();
        assert_eq!(res.asks.len(), 2);
        assert_eq!(res.asks[0], ask);

        let res = query_ask_count(deps.as_ref(), collection).unwrap();
        assert_eq!(res.count, 2);
    }

    #[test]

    fn bid_indexed_map() {
        let mut deps = mock_dependencies();
        let collection = Addr::unchecked(COLLECTION);
        let bidder = Addr::unchecked("bidder");

        let bid = Bid {
            collection: collection.clone(),
            token_id: TOKEN_ID,
            bidder: bidder.clone(),
            price: Uint128::from(500u128),
            expires: Timestamp::from_seconds(0),
        };
        let key = bid_key(collection.clone(), TOKEN_ID, bidder.clone());
        let res = bids().save(deps.as_mut().storage, key.clone(), &bid);
        assert!(res.is_ok());

        let bid2 = Bid {
            collection: collection.clone(),
            token_id: TOKEN_ID + 1,
            bidder: bidder.clone(),
            price: Uint128::from(500u128),
            expires: Timestamp::from_seconds(0),
        };
        let key2 = bid_key(collection, TOKEN_ID + 1, bidder.clone());
        let res = bids().save(deps.as_mut().storage, key2, &bid2);
        assert!(res.is_ok());

        let res = bids().load(deps.as_ref().storage, key);
        assert_eq!(res.unwrap(), bid);

        let res = query_bids_by_bidder(deps.as_ref(), bidder).unwrap();
        assert_eq!(res.bids.len(), 2);
        assert_eq!(res.bids[0], bid);
    }

    fn setup_contract(deps: DepsMut) {
        let msg = InstantiateMsg {
            operators: vec!["operator".to_string()],
            operators_mutable: true,
            trading_fee_percent: TRADING_FEE_PERCENT,
            min_expiry: MIN_EXPIRY,
            max_expiry: MAX_EXPIRY,
        };
        let info = mock_info(CREATOR, &[]);
        let res = instantiate(deps, mock_env(), info, msg).unwrap();
        assert_eq!(0, res.messages.len());
    }

    #[test]
    fn proper_initialization() {
        let mut deps = mock_dependencies();

        let msg = InstantiateMsg {
            operators: vec!["operator".to_string()],
            operators_mutable: true,
            trading_fee_percent: TRADING_FEE_PERCENT,
            min_expiry: MIN_EXPIRY,
            max_expiry: MAX_EXPIRY,
        };
        let info = mock_info("creator", &coins(1000, NATIVE_DENOM));

        // we can just call .unwrap() to assert this was a success
        let res = instantiate(deps.as_mut(), mock_env(), info, msg).unwrap();
        assert_eq!(0, res.messages.len());
    }

    #[test]
    fn try_set_bid() {
        let mut deps = mock_dependencies();
        setup_contract(deps.as_mut());

        let broke = mock_info("broke", &[]);
        let bidder = mock_info("bidder", &coins(1000, NATIVE_DENOM));

        let set_bid_msg = ExecuteMsg::SetBid {
            collection: COLLECTION.to_string(),
            token_id: TOKEN_ID,
            expires: Timestamp::from_seconds(0),
        };

        // Broke bidder calls Set Bid and gets an error
        let err = execute(deps.as_mut(), mock_env(), broke, set_bid_msg).unwrap_err();
        assert_eq!(
            err,
            ContractError::BidPaymentError(cw_utils::PaymentError::NoFunds {})
        );

        let set_bid_msg = ExecuteMsg::SetBid {
            collection: COLLECTION.to_string(),
            token_id: TOKEN_ID,
            expires: mock_env().block.time.plus_seconds(MIN_EXPIRY + 1),
        };

        // Bidder calls SetBid before an Ask is set, so it should fail
        let err = execute(deps.as_mut(), mock_env(), bidder, set_bid_msg).unwrap_err();
        assert_eq!(
            err,
            ContractError::Std(StdError::NotFound {
                kind: "sg_marketplace::state::Ask".to_string()
            })
        );
    }

    #[test]
    fn try_set_ask() {
        let mut deps = mock_dependencies();
        setup_contract(deps.as_mut());

        let set_ask = ExecuteMsg::SetAsk {
            collection: COLLECTION.to_string(),
            token_id: TOKEN_ID,
            price: coin(100, NATIVE_DENOM),
            funds_recipient: None,
            expires: Timestamp::from_seconds(
                mock_env().block.time.plus_seconds(MIN_EXPIRY + 1).seconds(),
            ),
        };

        // Reject if not called by the media owner
        let not_allowed = mock_info("random", &[]);
        let err = execute(deps.as_mut(), mock_env(), not_allowed, set_ask);
        assert!(err.is_err());

        // Reject wrong denom
        let set_bad_ask = ExecuteMsg::SetAsk {
            collection: COLLECTION.to_string(),
            token_id: TOKEN_ID,
            price: coin(100, "osmo".to_string()),
            funds_recipient: None,
            expires: Timestamp::from_seconds(
                mock_env().block.time.plus_seconds(MIN_EXPIRY + 1).seconds(),
            ),
        };
        let err = execute(
            deps.as_mut(),
            mock_env(),
            mock_info("creator", &[]),
            set_bad_ask,
        )
        .unwrap_err();
        assert_eq!(err, ContractError::InvalidPrice {});
    }

    #[test]
    fn try_update_admins() {
        let mut deps = mock_dependencies();
        setup_contract(deps.as_mut());

        let res = query_admin_list(deps.as_ref()).unwrap();
        assert_eq!(res.admins, vec!["operator".to_string()]);

        let update_admins = ExecuteMsg::UpdateOperators {
            operators: vec!["new_operator".to_string()],
        };

        let admin = mock_info("operator", &[]);
        let res = execute(
            deps.as_mut(),
            mock_env(),
            admin.clone(),
            update_admins.clone(),
        );
        assert!(res.is_ok());

        let res = query_admin_list(deps.as_ref()).unwrap();
        assert_eq!(res.admins, vec!["new_operator".to_string()]);

        let res = execute(deps.as_mut(), mock_env(), admin, update_admins.clone());
        assert!(res.is_err());

        let freeze_msg = ExecuteMsg::Freeze {};
        let new_admin = mock_info("new_operator", &[]);
        let res = execute(deps.as_mut(), mock_env(), new_admin.clone(), freeze_msg);
        assert!(res.is_ok());

        let res = execute(deps.as_mut(), mock_env(), new_admin, update_admins);
        assert!(res.is_err());
    }
}<|MERGE_RESOLUTION|>--- conflicted
+++ resolved
@@ -3,11 +3,7 @@
     AskCountResponse, AsksResponse, BidResponse, BidsResponse, CollectionsResponse,
     CurrentAskResponse, ExecuteMsg, InstantiateMsg, ParamResponse, QueryMsg, SudoMsg,
 };
-<<<<<<< HEAD
-use crate::state::{ask_key, asks, bid_key, bids, Ask, Bid, SudoParams, TokenId, SUDO_PARAMS};
-=======
-use crate::state::{ask_key, asks, bids, Ask, Bid, Config, TokenId, CONFIG};
->>>>>>> 7f9138af
+use crate::state::{ask_key, asks, bids, Ask, Bid, SudoParams, TokenId, SUDO_PARAMS};
 use cosmwasm_std::{
     coin, entry_point, to_binary, Addr, BankMsg, Binary, Coin, Decimal, Deps, DepsMut, Env,
     MessageInfo, Order, StdResult, Storage, Timestamp, WasmMsg,
