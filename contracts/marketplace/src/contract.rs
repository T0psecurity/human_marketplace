use crate::error::ContractError;
use crate::msg::{
    AskCountResponse, AsksResponse, BidResponse, BidsResponse, CollectionsResponse, ConfigResponse,
    CurrentAskResponse, ExecuteMsg, InstantiateMsg, QueryMsg, SudoMsg,
};
use crate::state::{ask_key, asks, bid_key, bids, Ask, Bid, Config, TokenId, CONFIG};
use cosmwasm_std::{
    coin, entry_point, to_binary, Addr, BankMsg, Binary, Coin, Decimal, Deps, DepsMut, Env,
<<<<<<< HEAD
    MessageInfo, Order, StdResult, Timestamp, Uint128, WasmMsg,
=======
    MessageInfo, Order, StdResult, Storage, Timestamp, WasmMsg,
>>>>>>> d350cc47
};
use cw2::set_contract_version;
use cw721::{Cw721ExecuteMsg, Cw721QueryMsg, OwnerOfResponse};
use cw721_base::helpers::Cw721Contract;
use cw_storage_plus::{Bound, PrefixBound};
use cw_utils::{maybe_addr, must_pay, nonpayable};
use sg721::msg::{CollectionInfoResponse, QueryMsg as Sg721QueryMsg};
use sg_std::{fair_burn, CosmosMsg, Response, NATIVE_DENOM};

// Version info for migration info
const CONTRACT_NAME: &str = "crates.io:sg-marketplace";
const CONTRACT_VERSION: &str = env!("CARGO_PKG_VERSION");

// Query limits
const DEFAULT_QUERY_LIMIT: u32 = 10;
const MAX_QUERY_LIMIT: u32 = 30;

#[cfg_attr(not(feature = "library"), entry_point)]
pub fn instantiate(
    deps: DepsMut,
    _env: Env,
    _info: MessageInfo,
    msg: InstantiateMsg,
) -> Result<Response, ContractError> {
    set_contract_version(deps.storage, CONTRACT_NAME, CONTRACT_VERSION)?;

    let config = Config {
        admin: deps.api.addr_validate(&msg.admin)?,
        trading_fee_percent: msg.trading_fee_percent,
        min_expiry: msg.min_expiry,
        max_expiry: msg.max_expiry,
    };
    CONFIG.save(deps.storage, &config)?;

    Ok(Response::new().add_attribute("action", "instantiate"))
}

/// To mitigate clippy::too_many_arguments warning
pub struct ExecuteEnv<'a> {
    deps: DepsMut<'a>,
    env: Env,
    info: MessageInfo,
}

#[cfg_attr(not(feature = "library"), entry_point)]
pub fn execute(
    deps: DepsMut,
    env: Env,
    info: MessageInfo,
    msg: ExecuteMsg,
) -> Result<Response, ContractError> {
    let api = deps.api;

    match msg {
        ExecuteMsg::SetAsk {
            collection,
            token_id,
            price,
            funds_recipient,
            expires,
        } => execute_set_ask(
            ExecuteEnv { deps, env, info },
            api.addr_validate(&collection)?,
            token_id,
            price,
            funds_recipient.map(|addr| api.addr_validate(&addr).unwrap()),
            expires,
        ),
        ExecuteMsg::RemoveAsk {
            collection,
            token_id,
        } => execute_remove_ask(deps, info, api.addr_validate(&collection)?, token_id),
        ExecuteMsg::UpdateAskState {
            collection,
            token_id,
            active,
        } => execute_update_ask_state(
            deps,
            info,
            api.addr_validate(&collection)?,
            token_id,
            active,
        ),
        ExecuteMsg::SetBid {
            collection,
            token_id,
            expires,
        } => execute_set_bid(
            deps,
            env,
            info,
            api.addr_validate(&collection)?,
            token_id,
            expires,
        ),
        ExecuteMsg::RemoveBid {
            collection,
            token_id,
        } => execute_remove_bid(deps, env, info, api.addr_validate(&collection)?, token_id),
        ExecuteMsg::AcceptBid {
            collection,
            token_id,
            bidder,
        } => execute_accept_bid(
            deps,
            env,
            info,
            api.addr_validate(&collection)?,
            token_id,
            api.addr_validate(&bidder)?,
        ),
        ExecuteMsg::UpdateAsk {
            collection,
            token_id,
            price,
        } => execute_update_ask(deps, info, api.addr_validate(&collection)?, token_id, price),
    }
}

/// An owner may set an Ask on their media. A bid is automatically fulfilled if it meets the asking price.
pub fn execute_set_ask(
    env: ExecuteEnv,
    collection: Addr,
    token_id: u32,
    price: Coin,
    funds_recipient: Option<Addr>,
    expires: Timestamp,
) -> Result<Response, ContractError> {
    let ExecuteEnv { deps, info, env } = env;
    nonpayable(&info)?;
    price_validate(&price)?;

    if expires <= env.block.time {
        return Err(ContractError::InvalidExpiration {});
    }

    // Only the media onwer can call this
    let owner_of_response = only_owner(deps.as_ref(), &info, collection.clone(), token_id)?;
    // Check that approval has been set for marketplace contract
    if owner_of_response
        .approvals
        .iter()
        .map(|x| x.spender == env.contract.address)
        .len()
        != 1
    {
        return Err(ContractError::NeedsApproval {});
    }

    asks().save(
        deps.storage,
        ask_key(collection.clone(), token_id),
        &Ask {
            collection: collection.clone(),
            token_id,
            seller: info.sender,
            price: price.amount,
            funds_recipient,
            expires,
            active: true,
        },
    )?;

    Ok(Response::new()
        .add_attribute("action", "set_ask")
        .add_attribute("collection", collection)
        .add_attribute("token_id", token_id.to_string())
        .add_attribute("price", price.to_string()))
}

/// Removes the ask on a particular media
pub fn execute_remove_ask(
    deps: DepsMut,
    info: MessageInfo,
    collection: Addr,
    token_id: u32,
) -> Result<Response, ContractError> {
    nonpayable(&info)?;
    only_owner(deps.as_ref(), &info, collection.clone(), token_id)?;

    asks().remove(deps.storage, (collection.clone(), token_id))?;

    let bids_to_remove = bids()
        .idx
        .collection_token_id
        .prefix((collection.clone(), token_id))
        .range(deps.storage, None, None, Order::Ascending)
        .map(|item| item.map(|(_, b)| b))
        .collect::<StdResult<Vec<_>>>()?;

    let mut msgs: Vec<BankMsg> = vec![];
    for bid in bids_to_remove.iter() {
        msgs.push(_remove_bid(deps.storage, bid.clone())?)
    }

    Ok(Response::new()
        .add_attribute("action", "remove_ask")
        .add_attribute("collection", collection.to_string())
        .add_attribute("token_id", token_id.to_string())
        .add_messages(msgs))
}

/// Updates the the active state of the ask.
/// This is a privileged operation called by an admin to update the active state of an Ask
/// when an NFT transfer happens.
pub fn execute_update_ask_state(
    deps: DepsMut,
    info: MessageInfo,
    collection: Addr,
    token_id: TokenId,
    active: bool,
) -> Result<Response, ContractError> {
    nonpayable(&info)?;

    let config = CONFIG.load(deps.storage)?;
    if info.sender != config.admin {
        return Err(ContractError::Unauthorized {});
    }

    let mut ask = asks().load(deps.storage, ask_key(collection.clone(), token_id))?;
    ask.active = active;
    asks().save(deps.storage, ask_key(collection.clone(), token_id), &ask)?;

    Ok(Response::new()
        .add_attribute("action", "update_ask_state")
        .add_attribute("collection", collection.to_string())
        .add_attribute("token_id", token_id.to_string())
        .add_attribute("active", active.to_string()))
}

/// Updates the ask price on a particular NFT
pub fn execute_update_ask(
    deps: DepsMut,
    info: MessageInfo,
    collection: Addr,
    token_id: u32,
    price: Coin,
) -> Result<Response, ContractError> {
    nonpayable(&info)?;
    only_owner(deps.as_ref(), &info, collection.clone(), token_id)?;
    price_validate(&price)?;

    let mut ask = asks().load(deps.storage, ask_key(collection.clone(), token_id))?;
    ask.price = price.amount;
    asks().save(deps.storage, ask_key(collection.clone(), token_id), &ask)?;

    Ok(Response::new()
        .add_attribute("action", "update_ask")
        .add_attribute("collection", collection.to_string())
        .add_attribute("token_id", token_id.to_string())
        .add_attribute("price", price.to_string()))
}

/// Anyone may place a bid on a listed NFT. By placing a bid, the bidder sends STARS to the market contract.
pub fn execute_set_bid(
    deps: DepsMut,
    env: Env,
    info: MessageInfo,
    collection: Addr,
    token_id: u32,
    expires: Timestamp,
) -> Result<Response, ContractError> {
    // Make sure a bid amount was sent
    let bid_price = must_pay(&info, NATIVE_DENOM)?;

    expires_validate(deps.storage, &env, expires)?;

    let bidder = info.sender;
    let mut res = Response::new();

    // Check bidder has existing bid, if so remove existing bid
    if let Some(existing_bid) =
        bids().may_load(deps.storage, (collection.clone(), token_id, bidder.clone()))?
    {
        bids().remove(deps.storage, (collection.clone(), token_id, bidder.clone()))?;
        let exec_refund_bidder = BankMsg::Send {
            to_address: bidder.to_string(),
            amount: vec![coin(existing_bid.price.u128(), NATIVE_DENOM)],
        };
        res = res.add_message(exec_refund_bidder)
    };

    let ask = asks().load(deps.storage, ask_key(collection.clone(), token_id))?;
    if ask.expires <= env.block.time {
        return Err(ContractError::AskExpired {});
    }
    if !ask.active {
        return Err(ContractError::AskNotActive {});
    }
    if ask.price != bid_price {
        // Bid does not meet ask criteria, store bid
        bids().save(
            deps.storage,
            (collection.clone(), token_id, bidder.clone()),
            &Bid {
                collection: collection.clone(),
                token_id,
                bidder: bidder.clone(),
                price: bid_price,
                expires,
            },
        )?;
    } else {
        // Bid meets ask criteria so finalize sale
        asks().remove(deps.storage, ask_key(collection.clone(), token_id))?;

        let cw721_res: cw721::OwnerOfResponse = deps.querier.query_wasm_smart(
            collection.clone(),
            &Cw721QueryMsg::OwnerOf {
                token_id: token_id.to_string(),
                include_expired: None,
            },
        )?;
        let owner = deps.api.addr_validate(&cw721_res.owner)?;

        // Include messages needed to finalize nft transfer and payout
        let msgs = finalize_sale(
            deps,
            collection.clone(),
            token_id,
            bidder.clone(),
            ask.funds_recipient.unwrap_or(owner),
            coin(ask.price.u128(), NATIVE_DENOM),
        )?;

        res = res
            .add_attribute("action", "sale_finalized")
            .add_messages(msgs);
    }

    Ok(res
        .add_attribute("action", "set_bid")
        .add_attribute("collection", collection.to_string())
        .add_attribute("token_id", token_id.to_string())
        .add_attribute("bidder", bidder)
        .add_attribute("bid_price", bid_price.to_string()))
}

/// Removes a bid made by the bidder. Bidders can only remove their own bids
pub fn execute_remove_bid(
    deps: DepsMut,
    _env: Env,
    info: MessageInfo,
    collection: Addr,
    token_id: u32,
) -> Result<Response, ContractError> {
    nonpayable(&info)?;

    let bidder = info.sender;

    // Check bid exists for bidder
<<<<<<< HEAD
    let bid = bids().load(deps.storage, (collection.clone(), token_id, bidder.clone()))?;

    // Remove bid
    bids().remove(deps.storage, (collection.clone(), token_id, bidder.clone()))?;

    // Refund bidder
    let exec_refund_bidder = BankMsg::Send {
        to_address: bidder.to_string(),
        amount: vec![coin(bid.price.u128(), NATIVE_DENOM)],
    };

    Ok(Response::new()
        .add_attribute("action", "remove_bid")
        .add_attribute("collection", collection)
        .add_attribute("token_id", token_id.to_string())
        .add_attribute("bidder", bidder)
        .add_message(exec_refund_bidder))
}

/// An owner may set an Ask on their media. A bid is automatically fulfilled if it meets the asking price.
pub fn execute_set_ask(
    env: ExecuteEnv,
    collection: Addr,
    token_id: u32,
    price: Coin,
    funds_recipient: Option<Addr>,
    expires: Timestamp,
) -> Result<Response, ContractError> {
    let ExecuteEnv { deps, info, env } = env;

    expires_validate(&env, expires)?;

    if price.denom != NATIVE_DENOM || price.amount == Uint128::zero() {
        return Err(ContractError::InvalidAskPrice {
            denom: price.denom,
            amount: price.amount.u128(),
        });
    }

    // Only the media onwer can call this
    let owner_of_response = check_only_owner(deps.as_ref(), &info, collection.clone(), token_id)?;
    // Check that approval has been set for marketplace contract
    if owner_of_response
        .approvals
        .iter()
        .map(|x| x.spender == env.contract.address)
        .len()
        != 1
    {
        return Err(ContractError::NeedsApproval {});
    }

    asks().save(
=======
    let bid = bids().load(
>>>>>>> d350cc47
        deps.storage,
        bid_key(collection.clone(), token_id, bidder.clone()),
    )?;

    Ok(Response::new()
        .add_attribute("action", "remove_bid")
        .add_attribute("collection", collection)
        .add_attribute("token_id", token_id.to_string())
        .add_attribute("bidder", bidder)
        .add_message(_remove_bid(deps.storage, bid)?))
}

fn _remove_bid(store: &mut dyn Storage, bid: Bid) -> Result<BankMsg, ContractError> {
    // Remove bid
    bids().remove(store, (bid.collection, bid.token_id, bid.bidder.clone()))?;

    // Refund bidder
    let msg = BankMsg::Send {
        to_address: bid.bidder.to_string(),
        amount: vec![coin(bid.price.u128(), NATIVE_DENOM)],
    };

    Ok(msg)
}

/// Owner can accept a bid which transfers funds as well as the token
pub fn execute_accept_bid(
    deps: DepsMut,
    env: Env,
    info: MessageInfo,
    collection: Addr,
    token_id: u32,
    bidder: Addr,
) -> Result<Response, ContractError> {
    nonpayable(&info)?;
    only_owner(deps.as_ref(), &info, collection.clone(), token_id)?;

    // Query current ask
    let ask = asks().load(deps.storage, ask_key(collection.clone(), token_id))?;
    if ask.expires <= env.block.time {
        return Err(ContractError::AskExpired {});
    }
    if !ask.active {
        return Err(ContractError::AskNotActive {});
    }

    // Query accepted bid
    let bid = bids().load(deps.storage, (collection.clone(), token_id, bidder.clone()))?;
    if bid.expires <= env.block.time {
        return Err(ContractError::BidExpired {});
    }

    // Remove ask
    asks().remove(deps.storage, ask_key(collection.clone(), token_id))?;
    // Remove accepted bid
    bids().remove(deps.storage, (collection.clone(), token_id, bidder.clone()))?;

    // Transfer funds and NFT
    let msgs = finalize_sale(
        deps,
        collection.clone(),
        token_id,
        bidder.clone(),
        ask.funds_recipient.unwrap_or(info.sender),
        coin(bid.price.u128(), NATIVE_DENOM),
    )?;

    Ok(Response::new()
        .add_attribute("action", "accept_bid")
        .add_attribute("collection", collection.to_string())
        .add_attribute("token_id", token_id.to_string())
        .add_attribute("bidder", bidder)
        .add_messages(msgs))
}

#[cfg_attr(not(feature = "library"), entry_point)]
pub fn sudo(deps: DepsMut, env: Env, msg: SudoMsg) -> Result<Response, ContractError> {
    let api = deps.api;

    match msg {
        SudoMsg::UpdateConfig {
            admin,
            trading_fee_percent,
            min_expiry,
            max_expiry,
        } => sudo_update_config(
            deps,
            env,
            admin.map(|a| api.addr_validate(&a)).transpose()?,
            trading_fee_percent,
            min_expiry,
            max_expiry,
        ),
    }
}

/// Only governance can update the config
pub fn sudo_update_config(
    deps: DepsMut,
    _env: Env,
    admin: Option<Addr>,
    trading_fee_percent: Option<u32>,
    min_expiry: Option<u64>,
    max_expiry: Option<u64>,
) -> Result<Response, ContractError> {
    let mut config = CONFIG.load(deps.storage)?;
    config.admin = admin.unwrap_or(config.admin);
    config.trading_fee_percent = trading_fee_percent.unwrap_or(config.trading_fee_percent);
    config.min_expiry = min_expiry.unwrap_or(config.min_expiry);
    config.max_expiry = max_expiry.unwrap_or(config.max_expiry);
    CONFIG.save(deps.storage, &config)?;

    Ok(Response::new().add_attribute("action", "update_config"))
}

/// Checks to enfore only nft owner can call
fn only_owner(
    deps: Deps,
    info: &MessageInfo,
    collection: Addr,
    token_id: u32,
) -> Result<OwnerOfResponse, ContractError> {
    let res = Cw721Contract(collection).owner_of(&deps.querier, token_id.to_string(), false)?;
    if res.owner != info.sender {
        return Err(ContractError::Unauthorized {});
    }

    Ok(res)
}

/// Transfers funds and NFT, updates bid
fn finalize_sale(
    deps: DepsMut,
    collection: Addr,
    token_id: u32,
    recipient: Addr,
    funds_recipient: Addr,
    price: Coin,
) -> StdResult<Vec<CosmosMsg>> {
    // Payout bid
    let mut msgs: Vec<CosmosMsg> =
        payout(deps.as_ref(), collection.clone(), price, funds_recipient)?;

    // Create transfer cw721 msg
    let cw721_transfer_msg = Cw721ExecuteMsg::TransferNft {
        token_id: token_id.to_string(),
        recipient: recipient.to_string(),
    };

    // TODO: figure out how to use helper
    // Cw721Contract(collection).call(cw721_transfer_msg)?;

    let exec_cw721_transfer = WasmMsg::Execute {
        contract_addr: collection.to_string(),
        msg: to_binary(&cw721_transfer_msg)?,
        funds: vec![],
    };

    msgs.append(&mut vec![exec_cw721_transfer.into()]);

    Ok(msgs)
}

/// Payout a bid
fn payout(
    deps: Deps,
    collection: Addr,
    payment: Coin,
    payment_recipient: Addr,
) -> StdResult<Vec<CosmosMsg>> {
    let config = CONFIG.load(deps.storage)?;

    // Will hold payment msgs
    let mut msgs: Vec<CosmosMsg> = vec![];

    // Append Fair Burn message
    let fee_percent = Decimal::percent(config.trading_fee_percent as u64);
    let network_fee = payment.amount * fee_percent;
    msgs.append(&mut fair_burn(network_fee.u128()));

    // Check if token supports Royalties
    let collection_info: CollectionInfoResponse = deps
        .querier
        .query_wasm_smart(collection, &Sg721QueryMsg::CollectionInfo {})?;

    // If token supports royalities, payout shares
    if let Some(royalty) = collection_info.royalty_info {
        let royalty_share_msg = BankMsg::Send {
            to_address: royalty.payment_address.to_string(),
            amount: vec![Coin {
                amount: payment.amount * royalty.share,
                denom: payment.denom.clone(),
            }],
        };
        msgs.append(&mut vec![royalty_share_msg.into()]);

        let owner_share_msg = BankMsg::Send {
            to_address: payment_recipient.to_string(),
            amount: vec![Coin {
                amount: payment.amount * (Decimal::one() - royalty.share) - network_fee,
                denom: payment.denom,
            }],
        };
        msgs.append(&mut vec![owner_share_msg.into()]);
    } else {
        // If token doesn't support royalties, pay owner in full
        let owner_share_msg = BankMsg::Send {
            to_address: payment_recipient.to_string(),
            amount: vec![Coin {
                amount: payment.amount - network_fee,
                denom: payment.denom,
            }],
        };
        msgs.append(&mut vec![owner_share_msg.into()]);
    }

    Ok(msgs)
}

fn expires_validate(
    store: &dyn Storage,
    env: &Env,
    expires: Timestamp,
) -> Result<(), ContractError> {
    let config = CONFIG.load(store)?;

    if expires <= env.block.time.plus_seconds(config.min_expiry)
        || expires > env.block.time.plus_seconds(config.max_expiry)
    {
        return Err(ContractError::InvalidExpiration {});
    }

    Ok(())
}

fn price_validate(price: &Coin) -> Result<(), ContractError> {
    if price.amount.is_zero() || price.denom != NATIVE_DENOM {
        return Err(ContractError::InvalidPrice {});
    }

    Ok(())
}

#[cfg_attr(not(feature = "library"), entry_point)]
pub fn query(deps: Deps, _env: Env, msg: QueryMsg) -> StdResult<Binary> {
    let api = deps.api;

    match msg {
        QueryMsg::CurrentAsk {
            collection,
            token_id,
        } => to_binary(&query_current_ask(
            deps,
            api.addr_validate(&collection)?,
            token_id,
        )?),
        QueryMsg::Asks {
            collection,
            start_after,
            limit,
        } => to_binary(&query_asks(
            deps,
            api.addr_validate(&collection)?,
            start_after,
            limit,
        )?),
        QueryMsg::ListedCollections { start_after, limit } => {
            to_binary(&query_listed_collections(deps, start_after, limit)?)
        }
        QueryMsg::AsksBySeller { seller } => {
            to_binary(&query_asks_by_seller(deps, api.addr_validate(&seller)?)?)
        }
        QueryMsg::AskCount { collection } => {
            to_binary(&query_ask_count(deps, api.addr_validate(&collection)?)?)
        }
        QueryMsg::Bid {
            collection,
            token_id,
            bidder,
        } => to_binary(&query_bid(
            deps,
            api.addr_validate(&collection)?,
            token_id,
            api.addr_validate(&bidder)?,
        )?),
        QueryMsg::Bids {
            collection,
            token_id,
            start_after,
            limit,
        } => to_binary(&query_bids(
            deps,
            api.addr_validate(&collection)?,
            token_id,
            start_after,
            limit,
        )?),
        QueryMsg::BidsByBidder { bidder } => {
            to_binary(&query_bids_by_bidder(deps, api.addr_validate(&bidder)?)?)
        }
        QueryMsg::Config {} => to_binary(&query_config(deps)?),
    }
}

pub fn query_config(deps: Deps) -> StdResult<ConfigResponse> {
    let config = CONFIG.load(deps.storage)?;

    Ok(ConfigResponse { config })
}
pub fn query_asks(
    deps: Deps,
    collection: Addr,
    start_after: Option<u32>,
    limit: Option<u32>,
) -> StdResult<AsksResponse> {
    let limit = limit.unwrap_or(DEFAULT_QUERY_LIMIT).min(MAX_QUERY_LIMIT) as usize;

    let asks: StdResult<Vec<_>> = asks()
        .idx
        .collection
        .prefix(collection.clone())
        .range(
            deps.storage,
            Some(Bound::exclusive((
                collection,
                start_after.unwrap_or_default(),
            ))),
            None,
            Order::Ascending,
        )
        .take(limit)
        .map(|res| res.map(|item| item.1))
        .collect();

    Ok(AsksResponse { asks: asks? })
}

pub fn query_ask_count(deps: Deps, collection: Addr) -> StdResult<AskCountResponse> {
    let count = asks()
        .idx
        .collection
        .prefix(collection)
        .keys_raw(deps.storage, None, None, Order::Ascending)
        .count() as u32;

    Ok(AskCountResponse { count })
}

pub fn query_asks_by_seller(deps: Deps, seller: Addr) -> StdResult<AsksResponse> {
    let asks: StdResult<Vec<_>> = asks()
        .idx
        .seller
        .prefix(seller)
        .range(deps.storage, None, None, Order::Ascending)
        .map(|res| res.map(|item| item.1))
        .collect();

    Ok(AsksResponse { asks: asks? })
}

pub fn query_listed_collections(
    deps: Deps,
    start_after: Option<String>,
    limit: Option<u32>,
) -> StdResult<CollectionsResponse> {
    let limit = limit.unwrap_or(DEFAULT_QUERY_LIMIT).min(MAX_QUERY_LIMIT) as usize;
    let start_addr = maybe_addr(deps.api, start_after)?;

    let collections: StdResult<Vec<_>> = asks()
        .prefix_range(
            deps.storage,
            start_addr.map(PrefixBound::exclusive),
            None,
            Order::Ascending,
        )
        .take(limit)
        .map(|item| item.map(|(key, _)| key.0))
        .collect();

    Ok(CollectionsResponse {
        collections: collections?,
    })
}

pub fn query_current_ask(
    deps: Deps,
    collection: Addr,
    token_id: u32,
) -> StdResult<CurrentAskResponse> {
    let ask = asks().may_load(deps.storage, ask_key(collection, token_id))?;

    Ok(CurrentAskResponse { ask })
}

pub fn query_bid(
    deps: Deps,
    collection: Addr,
    token_id: u32,
    bidder: Addr,
) -> StdResult<BidResponse> {
    let bid = bids().may_load(deps.storage, (collection, token_id, bidder))?;

    Ok(BidResponse { bid })
}

pub fn query_bids_by_bidder(deps: Deps, bidder: Addr) -> StdResult<BidsResponse> {
    let bids = bids()
        .idx
        .bidder
        .prefix(bidder)
        .range(deps.storage, None, None, Order::Ascending)
        .map(|item| item.map(|(_, b)| b))
        .collect::<StdResult<Vec<_>>>()?;

    Ok(BidsResponse { bids })
}

pub fn query_bids(
    deps: Deps,
    collection: Addr,
    token_id: u32,
    start_after: Option<String>,
    limit: Option<u32>,
) -> StdResult<BidsResponse> {
    let limit = limit.unwrap_or(DEFAULT_QUERY_LIMIT).min(MAX_QUERY_LIMIT) as usize;
    let start = start_after.map(|s| Bound::ExclusiveRaw(s.into()));

    let bids = bids()
        .idx
        .collection_token_id
        .prefix((collection, token_id))
        .range(deps.storage, start, None, Order::Ascending)
        .take(limit)
        .map(|item| item.map(|(_, b)| b))
        .collect::<StdResult<Vec<_>>>()?;

    Ok(BidsResponse { bids })
}

#[cfg(test)]
mod tests {
    use crate::state::bid_key;

    use super::*;
    use cosmwasm_std::testing::{mock_dependencies, mock_env, mock_info};
    use cosmwasm_std::{coin, coins, StdError, Uint128};
    use sg_std::NATIVE_DENOM;

    const CREATOR: &str = "creator";
    const COLLECTION: &str = "collection";
    const TOKEN_ID: u32 = 123;
    // Governance parameters
    const TRADING_FEE_PERCENT: u32 = 2; // 2%
    const MIN_EXPIRY: u64 = 24 * 60 * 60; // 24 hours (in seconds)
    const MAX_EXPIRY: u64 = 180 * 24 * 60 * 60; // 6 months (in seconds)

    #[test]
    fn ask_indexed_map() {
        let mut deps = mock_dependencies();
        let collection = Addr::unchecked(COLLECTION);
        let seller = Addr::unchecked("seller");

        let ask = Ask {
            collection: collection.clone(),
            token_id: TOKEN_ID,
            seller: seller.clone(),
            price: Uint128::from(500u128),
            funds_recipient: None,
            expires: Timestamp::from_seconds(0),
            active: true,
        };
        let key = ask_key(collection.clone(), TOKEN_ID);
        let res = asks().save(deps.as_mut().storage, key.clone(), &ask);
        assert!(res.is_ok());

        let ask2 = Ask {
            collection: collection.clone(),
            token_id: TOKEN_ID + 1,
            seller: seller.clone(),
            price: Uint128::from(500u128),
            funds_recipient: None,
            expires: Timestamp::from_seconds(0),
            active: true,
        };
        let key2 = ask_key(collection.clone(), TOKEN_ID + 1);
        let res = asks().save(deps.as_mut().storage, key2, &ask2);
        assert!(res.is_ok());

        let res = asks().load(deps.as_ref().storage, key);
        assert_eq!(res.unwrap(), ask);

        let res = query_asks_by_seller(deps.as_ref(), seller).unwrap();
        assert_eq!(res.asks.len(), 2);
        assert_eq!(res.asks[0], ask);

        let res = query_ask_count(deps.as_ref(), collection).unwrap();
        assert_eq!(res.count, 2);
    }

    #[test]

    fn bid_indexed_map() {
        let mut deps = mock_dependencies();
        let collection = Addr::unchecked(COLLECTION);
        let bidder = Addr::unchecked("bidder");

        let bid = Bid {
            collection: collection.clone(),
            token_id: TOKEN_ID,
            bidder: bidder.clone(),
            price: Uint128::from(500u128),
            expires: Timestamp::from_seconds(0),
        };
        let key = bid_key(collection.clone(), TOKEN_ID, bidder.clone());
        let res = bids().save(deps.as_mut().storage, key.clone(), &bid);
        assert!(res.is_ok());

        let bid2 = Bid {
            collection: collection.clone(),
            token_id: TOKEN_ID + 1,
            bidder: bidder.clone(),
            price: Uint128::from(500u128),
            expires: Timestamp::from_seconds(0),
        };
        let key2 = bid_key(collection, TOKEN_ID + 1, bidder.clone());
        let res = bids().save(deps.as_mut().storage, key2, &bid2);
        assert!(res.is_ok());

        let res = bids().load(deps.as_ref().storage, key);
        assert_eq!(res.unwrap(), bid);

        let res = query_bids_by_bidder(deps.as_ref(), bidder).unwrap();
        assert_eq!(res.bids.len(), 2);
        assert_eq!(res.bids[0], bid);
    }

    fn setup_contract(deps: DepsMut) {
        let msg = InstantiateMsg {
            admin: "admin".to_string(),
            trading_fee_percent: TRADING_FEE_PERCENT,
            min_expiry: MIN_EXPIRY,
            max_expiry: MAX_EXPIRY,
        };
        let info = mock_info(CREATOR, &[]);
        let res = instantiate(deps, mock_env(), info, msg).unwrap();
        assert_eq!(0, res.messages.len());
    }

    #[test]
    fn proper_initialization() {
        let mut deps = mock_dependencies();

        let msg = InstantiateMsg {
            admin: "admin".to_string(),
            trading_fee_percent: TRADING_FEE_PERCENT,
            min_expiry: MIN_EXPIRY,
            max_expiry: MAX_EXPIRY,
        };
        let info = mock_info("creator", &coins(1000, NATIVE_DENOM));

        // we can just call .unwrap() to assert this was a success
        let res = instantiate(deps.as_mut(), mock_env(), info, msg).unwrap();
        assert_eq!(0, res.messages.len());
    }

    #[test]
    fn try_set_bid() {
        let mut deps = mock_dependencies();
        setup_contract(deps.as_mut());

        let broke = mock_info("broke", &[]);
        let bidder = mock_info("bidder", &coins(1000, NATIVE_DENOM));

        let set_bid_msg = ExecuteMsg::SetBid {
            collection: COLLECTION.to_string(),
            token_id: TOKEN_ID,
            expires: Timestamp::from_seconds(0),
        };

        // Broke bidder calls Set Bid and gets an error
        let err = execute(deps.as_mut(), mock_env(), broke, set_bid_msg).unwrap_err();
        assert_eq!(
            err,
            ContractError::BidPaymentError(cw_utils::PaymentError::NoFunds {})
        );

        let set_bid_msg = ExecuteMsg::SetBid {
            collection: COLLECTION.to_string(),
            token_id: TOKEN_ID,
            expires: mock_env().block.time.plus_seconds(MIN_EXPIRY + 1),
        };

        // Bidder calls SetBid before an Ask is set, so it should fail
        let err = execute(deps.as_mut(), mock_env(), bidder, set_bid_msg).unwrap_err();
        assert_eq!(
            err,
            ContractError::Std(StdError::NotFound {
                kind: "sg_marketplace::state::Ask".to_string()
            })
        );
    }

    #[test]
    fn try_set_ask() {
        let mut deps = mock_dependencies();
        setup_contract(deps.as_mut());

        let set_ask = ExecuteMsg::SetAsk {
            collection: COLLECTION.to_string(),
            token_id: TOKEN_ID,
            price: coin(100, NATIVE_DENOM),
            funds_recipient: None,
            expires: Timestamp::from_seconds(
                mock_env().block.time.plus_seconds(MIN_EXPIRY + 1).seconds(),
            ),
        };

        // Reject if not called by the media owner
        let not_allowed = mock_info("random", &[]);
        let err = execute(deps.as_mut(), mock_env(), not_allowed, set_ask);
        assert!(err.is_err());

        // Reject wrong denom
        let set_bad_ask = ExecuteMsg::SetAsk {
            collection: COLLECTION.to_string(),
            token_id: TOKEN_ID,
            price: coin(100, "osmo".to_string()),
            funds_recipient: None,
            expires: Timestamp::from_seconds(
                mock_env().block.time.plus_seconds(MIN_EXPIRY + 1).seconds(),
            ),
        };
        println!("set bad ask");
        let err = execute(
            deps.as_mut(),
            mock_env(),
            mock_info("creator", &[]),
            set_bad_ask,
        )
        .unwrap_err();
        assert_eq!(
            err,
            ContractError::InvalidAskPrice {
                denom: "osmo".to_string(),
                amount: 100
            }
        );
        // assert!(err.is_err());
    }
}<|MERGE_RESOLUTION|>--- conflicted
+++ resolved
@@ -6,11 +6,7 @@
 use crate::state::{ask_key, asks, bid_key, bids, Ask, Bid, Config, TokenId, CONFIG};
 use cosmwasm_std::{
     coin, entry_point, to_binary, Addr, BankMsg, Binary, Coin, Decimal, Deps, DepsMut, Env,
-<<<<<<< HEAD
-    MessageInfo, Order, StdResult, Timestamp, Uint128, WasmMsg,
-=======
     MessageInfo, Order, StdResult, Storage, Timestamp, WasmMsg,
->>>>>>> d350cc47
 };
 use cw2::set_contract_version;
 use cw721::{Cw721ExecuteMsg, Cw721QueryMsg, OwnerOfResponse};
@@ -362,73 +358,16 @@
     let bidder = info.sender;
 
     // Check bid exists for bidder
-<<<<<<< HEAD
     let bid = bids().load(deps.storage, (collection.clone(), token_id, bidder.clone()))?;
 
-    // Remove bid
-    bids().remove(deps.storage, (collection.clone(), token_id, bidder.clone()))?;
-
-    // Refund bidder
-    let exec_refund_bidder = BankMsg::Send {
-        to_address: bidder.to_string(),
-        amount: vec![coin(bid.price.u128(), NATIVE_DENOM)],
-    };
+    let remove_bid_and_refund_msg = _remove_bid(deps.storage, bid.clone())?;
 
     Ok(Response::new()
         .add_attribute("action", "remove_bid")
         .add_attribute("collection", collection)
         .add_attribute("token_id", token_id.to_string())
         .add_attribute("bidder", bidder)
-        .add_message(exec_refund_bidder))
-}
-
-/// An owner may set an Ask on their media. A bid is automatically fulfilled if it meets the asking price.
-pub fn execute_set_ask(
-    env: ExecuteEnv,
-    collection: Addr,
-    token_id: u32,
-    price: Coin,
-    funds_recipient: Option<Addr>,
-    expires: Timestamp,
-) -> Result<Response, ContractError> {
-    let ExecuteEnv { deps, info, env } = env;
-
-    expires_validate(&env, expires)?;
-
-    if price.denom != NATIVE_DENOM || price.amount == Uint128::zero() {
-        return Err(ContractError::InvalidAskPrice {
-            denom: price.denom,
-            amount: price.amount.u128(),
-        });
-    }
-
-    // Only the media onwer can call this
-    let owner_of_response = check_only_owner(deps.as_ref(), &info, collection.clone(), token_id)?;
-    // Check that approval has been set for marketplace contract
-    if owner_of_response
-        .approvals
-        .iter()
-        .map(|x| x.spender == env.contract.address)
-        .len()
-        != 1
-    {
-        return Err(ContractError::NeedsApproval {});
-    }
-
-    asks().save(
-=======
-    let bid = bids().load(
->>>>>>> d350cc47
-        deps.storage,
-        bid_key(collection.clone(), token_id, bidder.clone()),
-    )?;
-
-    Ok(Response::new()
-        .add_attribute("action", "remove_bid")
-        .add_attribute("collection", collection)
-        .add_attribute("token_id", token_id.to_string())
-        .add_attribute("bidder", bidder)
-        .add_message(_remove_bid(deps.storage, bid)?))
+        .add_message(remove_bid_and_refund_msg))
 }
 
 fn _remove_bid(store: &mut dyn Storage, bid: Bid) -> Result<BankMsg, ContractError> {
