--- conflicted
+++ resolved
@@ -152,7 +152,6 @@
 }
 
 #[test]
-<<<<<<< HEAD
 fn bad_fees_initialization() {
     let mut deps = mock_dependencies();
 
@@ -172,52 +171,58 @@
     let res = instantiate(deps.as_mut(), mock_env(), info, msg);
     assert!(res.is_err());
 
-    // throw error if finders fee bps > 100%
-=======
-fn improper_initialization_stale_bid() {
-    let mut deps = mock_dependencies();
-
->>>>>>> f16ae459
-    let msg = InstantiateMsg {
-        operators: vec!["operator".to_string()],
-        trading_fee_bps: TRADING_FEE_BASIS_POINTS,
-        ask_expiry: ExpiryRange::new(MIN_EXPIRY, MAX_EXPIRY),
-        bid_expiry: ExpiryRange::new(MIN_EXPIRY, MAX_EXPIRY),
-        sale_hook: None,
-<<<<<<< HEAD
-        max_finders_fee_bps: 10001,
-=======
-        max_finders_fee_bps: MAX_FINDERS_FEE_BPS,
->>>>>>> f16ae459
+    // throw error if bid removal reward bps > 100%
+    let msg = InstantiateMsg {
+        operators: vec!["operator".to_string()],
+        trading_fee_bps: TRADING_FEE_BASIS_POINTS,
+        ask_expiry: ExpiryRange::new(MIN_EXPIRY, MAX_EXPIRY),
+        bid_expiry: ExpiryRange::new(MIN_EXPIRY, MAX_EXPIRY),
+        sale_hook: None,
+        max_finders_fee_bps: MAX_FINDERS_FEE_BPS,
         min_price: Uint128::from(5u128),
         stale_bid_duration: Duration::Height(100),
-        bid_removal_reward_bps: BID_REMOVAL_REWARD_BPS,
-    };
-    let info = mock_info("creator", &coins(1000, NATIVE_DENOM));
-<<<<<<< HEAD
+        bid_removal_reward_bps: 10001,
+    };
+    let info = mock_info("creator", &coins(1000, NATIVE_DENOM));
     let res = instantiate(deps.as_mut(), mock_env(), info, msg);
     assert!(res.is_err());
 
-    // throw error if bid removal reward bps > 100%
-    let msg = InstantiateMsg {
-        operators: vec!["operator".to_string()],
-        trading_fee_bps: TRADING_FEE_BASIS_POINTS,
-        ask_expiry: ExpiryRange::new(MIN_EXPIRY, MAX_EXPIRY),
-        bid_expiry: ExpiryRange::new(MIN_EXPIRY, MAX_EXPIRY),
-        sale_hook: None,
-        max_finders_fee_bps: MAX_FINDERS_FEE_BPS,
+    // throw error if finders fee bps > 100%
+    let msg = InstantiateMsg {
+        operators: vec!["operator".to_string()],
+        trading_fee_bps: TRADING_FEE_BASIS_POINTS,
+        ask_expiry: ExpiryRange::new(MIN_EXPIRY, MAX_EXPIRY),
+        bid_expiry: ExpiryRange::new(MIN_EXPIRY, MAX_EXPIRY),
+        sale_hook: None,
+        max_finders_fee_bps: MAX_FINDERS_FEE_BPS + 1,
         min_price: Uint128::from(5u128),
         stale_bid_duration: Duration::Height(100),
-        bid_removal_reward_bps: 10001,
+        bid_removal_reward_bps: BID_REMOVAL_REWARD_BPS,
     };
     let info = mock_info("creator", &coins(1000, NATIVE_DENOM));
     let res = instantiate(deps.as_mut(), mock_env(), info, msg);
     assert!(res.is_err());
-=======
+}
+
+#[test]
+fn improper_initialization_stale_bid() {
+    let mut deps = mock_dependencies();
+
+    let msg = InstantiateMsg {
+        operators: vec!["operator".to_string()],
+        trading_fee_bps: TRADING_FEE_BASIS_POINTS,
+        ask_expiry: ExpiryRange::new(MIN_EXPIRY, MAX_EXPIRY),
+        bid_expiry: ExpiryRange::new(MIN_EXPIRY, MAX_EXPIRY),
+        sale_hook: None,
+        max_finders_fee_bps: MAX_FINDERS_FEE_BPS,
+        min_price: Uint128::from(5u128),
+        stale_bid_duration: Duration::Height(100),
+        bid_removal_reward_bps: BID_REMOVAL_REWARD_BPS,
+    };
+    let info = mock_info("creator", &coins(1000, NATIVE_DENOM));
 
     // we can just call .unwrap() to assert this was a success
     instantiate(deps.as_mut(), mock_env(), info, msg).unwrap_err();
->>>>>>> f16ae459
 }
 
 #[test]
