use crate::error::ContractError;
use crate::helpers::map_validate;
use crate::msg::{AskHookMsg, ExecuteMsg, InstantiateMsg, SaleFinalizedHookMsg};
use crate::state::{
    ask_key, asks, bid_key, bids, collection_bid_key, collection_bids, Ask, Bid, CollectionBid,
    SudoParams, TokenId, ASK_HOOKS, SALE_FINALIZED_HOOKS, SUDO_PARAMS,
};
#[cfg(not(feature = "library"))]
use cosmwasm_std::entry_point;
use cosmwasm_std::{
    coin, to_binary, Addr, BankMsg, Coin, Decimal, Deps, DepsMut, Env, MessageInfo, Order, Reply,
    StdResult, Storage, Timestamp, WasmMsg,
};
use cw2::set_contract_version;
use cw721::{Cw721ExecuteMsg, Cw721QueryMsg, OwnerOfResponse};
use cw721_base::helpers::Cw721Contract;
use cw_utils::{must_pay, nonpayable};
use sg1::fair_burn;
use sg721::msg::{CollectionInfoResponse, QueryMsg as Sg721QueryMsg};
use sg_std::{CosmosMsg, Response, SubMsg, NATIVE_DENOM};

// Version info for migration info
const CONTRACT_NAME: &str = "crates.io:sg-marketplace";
const CONTRACT_VERSION: &str = env!("CARGO_PKG_VERSION");

const REPLY_SALE_FINALIZED_HOOK: u64 = 1;
const REPLY_ASK_HOOK: u64 = 2;

#[cfg_attr(not(feature = "library"), entry_point)]
pub fn instantiate(
    deps: DepsMut,
    _env: Env,
    _info: MessageInfo,
    msg: InstantiateMsg,
) -> Result<Response, ContractError> {
    set_contract_version(deps.storage, CONTRACT_NAME, CONTRACT_VERSION)?;

    let params = SudoParams {
        trading_fee_percent: msg.trading_fee_percent,
        ask_expiry: msg.ask_expiry,
        bid_expiry: msg.bid_expiry,
        operators: map_validate(deps.api, &msg.operators)?,
    };
    SUDO_PARAMS.save(deps.storage, &params)?;

    Ok(Response::new().add_attribute("action", "instantiate"))
}

/// To mitigate clippy::too_many_arguments warning
pub struct ExecuteEnv<'a> {
    deps: DepsMut<'a>,
    env: Env,
    info: MessageInfo,
}

#[cfg_attr(not(feature = "library"), entry_point)]
pub fn execute(
    deps: DepsMut,
    env: Env,
    info: MessageInfo,
    msg: ExecuteMsg,
) -> Result<Response, ContractError> {
    let api = deps.api;

    match msg {
        ExecuteMsg::SetAsk {
            collection,
            token_id,
            price,
            funds_recipient,
            expires,
        } => execute_set_ask(
            ExecuteEnv { deps, env, info },
            api.addr_validate(&collection)?,
            token_id,
            price,
            funds_recipient.map(|addr| api.addr_validate(&addr).unwrap()),
            expires,
        ),
        ExecuteMsg::RemoveAsk {
            collection,
            token_id,
        } => execute_remove_ask(deps, info, api.addr_validate(&collection)?, token_id),
        ExecuteMsg::UpdateAskState {
            collection,
            token_id,
            active,
        } => execute_update_ask_state(
            deps,
            info,
            api.addr_validate(&collection)?,
            token_id,
            active,
        ),
        ExecuteMsg::SetBid {
            collection,
            token_id,
            expires,
        } => execute_set_bid(
            deps,
            env,
            info,
            api.addr_validate(&collection)?,
            token_id,
            expires,
        ),
        ExecuteMsg::RemoveBid {
            collection,
            token_id,
        } => execute_remove_bid(deps, env, info, api.addr_validate(&collection)?, token_id),
        ExecuteMsg::AcceptBid {
            collection,
            token_id,
            bidder,
        } => execute_accept_bid(
            deps,
            env,
            info,
            api.addr_validate(&collection)?,
            token_id,
            api.addr_validate(&bidder)?,
        ),
        ExecuteMsg::UpdateAsk {
            collection,
            token_id,
            price,
        } => execute_update_ask(deps, info, api.addr_validate(&collection)?, token_id, price),
        ExecuteMsg::SetCollectionBid {
            collection,
            expires,
        } => execute_set_collection_bid(deps, env, info, api.addr_validate(&collection)?, expires),
        ExecuteMsg::AcceptCollectionBid {
            collection,
            token_id,
            bidder,
        } => execute_accept_collection_bid(
            deps,
            env,
            info,
            api.addr_validate(&collection)?,
            token_id,
            api.addr_validate(&bidder)?,
        ),
    }
}

/// An owner may set an Ask on their media. A bid is automatically fulfilled if it meets the asking price.
pub fn execute_set_ask(
    env: ExecuteEnv,
    collection: Addr,
    token_id: TokenId,
    price: Coin,
    funds_recipient: Option<Addr>,
    expires: Timestamp,
) -> Result<Response, ContractError> {
    let ExecuteEnv { deps, info, env } = env;
    nonpayable(&info)?;
    price_validate(&price)?;

    let params = SUDO_PARAMS.load(deps.storage)?;
    expires_validate(&env, expires, params.ask_expiry)?;

    // Only the media onwer can call this
    let owner_of_response = only_owner(deps.as_ref(), &info, collection.clone(), token_id)?;
    // Check that approval has been set for marketplace contract
    if owner_of_response
        .approvals
        .iter()
        .map(|x| x.spender == env.contract.address)
        .len()
        != 1
    {
        return Err(ContractError::NeedsApproval {});
    }

    let seller = info.sender;
    asks().save(
        deps.storage,
        ask_key(collection.clone(), token_id),
        &Ask {
            collection: collection.clone(),
            token_id,
            seller: seller.clone(),
            price: price.amount,
            funds_recipient: funds_recipient.clone(),
            expires,
            active: true,
        },
    )?;

    let msg = ListedHookMsg {
        collection: collection.to_string(),
        token_id,
        seller: seller.to_string(),
        funds_recipient: funds_recipient.unwrap_or(seller).to_string(),
        price: price.clone(),
    };

    // Include hook submessages, i.e: listing rewards
    let submsgs = LISTED_HOOKS.prepare_hooks(deps.storage, |h| {
        let execute = WasmMsg::Execute {
            contract_addr: h.to_string(),
            msg: msg.clone().into_binary()?,
            funds: vec![],
        };
        Ok(SubMsg::reply_on_error(execute, REPLY_LISTED_HOOK))
    })?;

    Ok(Response::new()
        .add_submessages(submsgs)
        .add_attribute("action", "set_ask")
        .add_attribute("collection", collection)
        .add_attribute("token_id", token_id.to_string())
        .add_attribute("price", price.to_string()))
}

/// Removes the ask on a particular media
pub fn execute_remove_ask(
    deps: DepsMut,
    info: MessageInfo,
    collection: Addr,
    token_id: TokenId,
) -> Result<Response, ContractError> {
    nonpayable(&info)?;
    only_owner(deps.as_ref(), &info, collection.clone(), token_id)?;

    asks().remove(deps.storage, (collection.clone(), token_id))?;

    let bids_to_remove = bids()
        .idx
        .collection_token_id
        .prefix((collection.clone(), token_id))
        .range(deps.storage, None, None, Order::Ascending)
        .map(|item| item.map(|(_, b)| b))
        .collect::<StdResult<Vec<_>>>()?;

    let mut msgs: Vec<BankMsg> = vec![];
    for bid in bids_to_remove.iter() {
        msgs.push(remove_and_refund_bid(deps.storage, bid.clone())?)
    }

    Ok(Response::new()
        .add_attribute("action", "remove_ask")
        .add_attribute("collection", collection.to_string())
        .add_attribute("token_id", token_id.to_string())
        .add_messages(msgs))
}

/// Updates the the active state of the ask.
/// This is a privileged operation called by an operator to update the active state of an Ask
/// when an NFT transfer happens.
pub fn execute_update_ask_state(
    deps: DepsMut,
    info: MessageInfo,
    collection: Addr,
    token_id: TokenId,
    active: bool,
) -> Result<Response, ContractError> {
    nonpayable(&info)?;

    let params = SUDO_PARAMS.load(deps.storage)?;
    if !params
        .operators
        .iter()
        .any(|a| a.as_ref() == info.sender.as_ref())
    {
        return Err(ContractError::Unauthorized {});
    }

    let mut ask = asks().load(deps.storage, ask_key(collection.clone(), token_id))?;
    ask.active = active;
    asks().save(deps.storage, ask_key(collection.clone(), token_id), &ask)?;

    Ok(Response::new()
        .add_attribute("action", "update_ask_state")
        .add_attribute("collection", collection.to_string())
        .add_attribute("token_id", token_id.to_string())
        .add_attribute("active", active.to_string()))
}

/// Updates the ask price on a particular NFT
pub fn execute_update_ask(
    deps: DepsMut,
    info: MessageInfo,
    collection: Addr,
    token_id: TokenId,
    price: Coin,
) -> Result<Response, ContractError> {
    nonpayable(&info)?;
    only_owner(deps.as_ref(), &info, collection.clone(), token_id)?;
    price_validate(&price)?;

    let mut ask = asks().load(deps.storage, ask_key(collection.clone(), token_id))?;
    ask.price = price.amount;
    asks().save(deps.storage, ask_key(collection.clone(), token_id), &ask)?;

    Ok(Response::new()
        .add_attribute("action", "update_ask")
        .add_attribute("collection", collection.to_string())
        .add_attribute("token_id", token_id.to_string())
        .add_attribute("price", price.to_string()))
}

/// Anyone may place a bid on a listed NFT. By placing a bid, the bidder sends STARS to the market contract.
pub fn execute_set_bid(
    deps: DepsMut,
    env: Env,
    info: MessageInfo,
    collection: Addr,
    token_id: TokenId,
    expires: Timestamp,
) -> Result<Response, ContractError> {
    let bid_price = must_pay(&info, NATIVE_DENOM)?;

    let params = SUDO_PARAMS.load(deps.storage)?;
    expires_validate(&env, expires, params.bid_expiry)?;

    let bidder = info.sender;
    let mut res = Response::new();

    // Check bidder has existing bid, if so remove existing bid
    if let Some(existing_bid) =
        bids().may_load(deps.storage, (collection.clone(), token_id, bidder.clone()))?
    {
        bids().remove(deps.storage, (collection.clone(), token_id, bidder.clone()))?;
        let exec_refund_bidder = BankMsg::Send {
            to_address: bidder.to_string(),
            amount: vec![coin(existing_bid.price.u128(), NATIVE_DENOM)],
        };
        res = res.add_message(exec_refund_bidder)
    };

    let ask = asks().load(deps.storage, ask_key(collection.clone(), token_id))?;
    if ask.expires <= env.block.time {
        return Err(ContractError::AskExpired {});
    }
    if !ask.active {
        return Err(ContractError::AskNotActive {});
    }
    if ask.price != bid_price {
        // Bid does not meet ask criteria, store bid
        bids().save(
            deps.storage,
            (collection.clone(), token_id, bidder.clone()),
            &Bid {
                collection: collection.clone(),
                token_id,
                bidder: bidder.clone(),
                price: bid_price,
                expires,
            },
        )?;
    } else {
        // Bid meets ask criteria so finalize sale
        asks().remove(deps.storage, ask_key(collection.clone(), token_id))?;

        let cw721_res: cw721::OwnerOfResponse = deps.querier.query_wasm_smart(
            collection.clone(),
            &Cw721QueryMsg::OwnerOf {
                token_id: token_id.to_string(),
                include_expired: None,
            },
        )?;
        let owner = deps.api.addr_validate(&cw721_res.owner)?;

        // Include messages needed to finalize nft transfer and payout
        let (msgs, submsgs) = finalize_sale(
            deps,
            collection.clone(),
            token_id,
            owner.clone(),
            bidder.clone(),
            ask.funds_recipient.unwrap_or(owner),
            coin(ask.price.u128(), NATIVE_DENOM),
        )?;

        res = res
            .add_attribute("action", "sale_finalized")
            .add_messages(msgs)
            .add_submessages(submsgs);
    }

    Ok(res
        .add_attribute("action", "set_bid")
        .add_attribute("collection", collection.to_string())
        .add_attribute("token_id", token_id.to_string())
        .add_attribute("bidder", bidder)
        .add_attribute("bid_price", bid_price.to_string()))
}

/// Removes a bid made by the bidder. Bidders can only remove their own bids
pub fn execute_remove_bid(
    deps: DepsMut,
    _env: Env,
    info: MessageInfo,
    collection: Addr,
    token_id: TokenId,
) -> Result<Response, ContractError> {
    nonpayable(&info)?;

    let bidder = info.sender;

    // Check bid exists for bidder
    let bid = bids().load(
        deps.storage,
        bid_key(collection.clone(), token_id, bidder.clone()),
    )?;

    Ok(Response::new()
        .add_message(remove_and_refund_bid(deps.storage, bid)?)
        .add_attribute("action", "remove_bid")
        .add_attribute("collection", collection)
        .add_attribute("token_id", token_id.to_string())
        .add_attribute("bidder", bidder))
}

fn remove_and_refund_bid(store: &mut dyn Storage, bid: Bid) -> Result<BankMsg, ContractError> {
    // Remove bid
    bids().remove(store, (bid.collection, bid.token_id, bid.bidder.clone()))?;

    // Refund bidder
    let msg = BankMsg::Send {
        to_address: bid.bidder.to_string(),
        amount: vec![coin(bid.price.u128(), NATIVE_DENOM)],
    };

    Ok(msg)
}

/// Owner can accept a bid which transfers funds as well as the token
pub fn execute_accept_bid(
    deps: DepsMut,
    env: Env,
    info: MessageInfo,
    collection: Addr,
    token_id: TokenId,
    bidder: Addr,
) -> Result<Response, ContractError> {
    nonpayable(&info)?;
    only_owner(deps.as_ref(), &info, collection.clone(), token_id)?;

    // Query current ask
    let ask = asks().load(deps.storage, ask_key(collection.clone(), token_id))?;
    if ask.expires <= env.block.time {
        return Err(ContractError::AskExpired {});
    }
    if !ask.active {
        return Err(ContractError::AskNotActive {});
    }

    // Query accepted bid
    let bid = bids().load(deps.storage, (collection.clone(), token_id, bidder.clone()))?;
    if bid.expires <= env.block.time {
        return Err(ContractError::BidExpired {});
    }

    // Remove ask
    asks().remove(deps.storage, ask_key(collection.clone(), token_id))?;
    // Remove accepted bid
    bids().remove(deps.storage, (collection.clone(), token_id, bidder.clone()))?;

    // Transfer funds and NFT
    let (msgs, submsgs) = finalize_sale(
        deps,
        collection.clone(),
        token_id,
        info.sender.clone(),
        bidder.clone(),
        ask.funds_recipient.unwrap_or(info.sender),
        coin(bid.price.u128(), NATIVE_DENOM),
    )?;

    Ok(Response::new()
        .add_attribute("action", "accept_bid")
        .add_attribute("collection", collection.to_string())
        .add_attribute("token_id", token_id.to_string())
        .add_attribute("bidder", bidder)
        .add_messages(msgs)
        .add_submessages(submsgs))
}

/// Place a collection bid (limit order) across an entire collection
pub fn execute_set_collection_bid(
    deps: DepsMut,
    env: Env,
    info: MessageInfo,
    collection: Addr,
    expires: Timestamp,
) -> Result<Response, ContractError> {
    let price = must_pay(&info, NATIVE_DENOM)?;

    let params = SUDO_PARAMS.load(deps.storage)?;
    expires_validate(&env, expires, params.bid_expiry)?;

    let bidder = info.sender;
    let mut res = Response::new();

    // Check bidder has existing bid, if so remove existing bid
    if let Some(existing_bid) = collection_bids().may_load(
        deps.storage,
        collection_bid_key(collection.clone(), bidder.clone()),
    )? {
        collection_bids().remove(deps.storage, (collection.clone(), bidder.clone()))?;
        let exec_refund_bidder = BankMsg::Send {
            to_address: bidder.to_string(),
            amount: vec![coin(existing_bid.price.u128(), NATIVE_DENOM)],
        };
        res = res.add_message(exec_refund_bidder)
    };

    collection_bids().save(
        deps.storage,
        collection_bid_key(collection.clone(), bidder.clone()),
        &CollectionBid {
            collection: collection.clone(),
            bidder: bidder.clone(),
            price,
            expires,
        },
    )?;

    Ok(res
        .add_attribute("action", "set_collection_bid")
        .add_attribute("collection", collection.to_string())
        .add_attribute("bidder", bidder)
        .add_attribute("bid_price", price.to_string()))
}

/// Owner of an item in a collection can accept a collection bid which transfers funds as well as a token
pub fn execute_accept_collection_bid(
    deps: DepsMut,
    env: Env,
    info: MessageInfo,
    collection: Addr,
    token_id: TokenId,
    bidder: Addr,
) -> Result<Response, ContractError> {
    nonpayable(&info)?;
    only_owner(deps.as_ref(), &info, collection.clone(), token_id)?;

    let bid = collection_bids().load(
        deps.storage,
        collection_bid_key(collection.clone(), bidder.clone()),
    )?;
    if bid.expires <= env.block.time {
        return Err(ContractError::BidExpired {});
    }

    collection_bids().remove(
        deps.storage,
        collection_bid_key(collection.clone(), bidder.clone()),
    )?;

    // Transfer funds and NFT
    let (msgs, submsgs) = finalize_sale(
        deps,
        collection.clone(),
        token_id,
        info.sender.clone(),
        bidder.clone(),
        info.sender,
        coin(bid.price.u128(), NATIVE_DENOM),
    )?;

    Ok(Response::new()
        .add_attribute("action", "accept_collection_bid")
        .add_attribute("collection", collection.to_string())
        .add_attribute("token_id", token_id.to_string())
        .add_attribute("bidder", bidder)
        .add_messages(msgs)
        .add_submessages(submsgs))
}

/// Checks to enfore only nft owner can call
fn only_owner(
    deps: Deps,
    info: &MessageInfo,
    collection: Addr,
    token_id: u32,
) -> Result<OwnerOfResponse, ContractError> {
    let res = Cw721Contract(collection).owner_of(&deps.querier, token_id.to_string(), false)?;
    if res.owner != info.sender {
        return Err(ContractError::Unauthorized {});
    }

    Ok(res)
}

/// Transfers funds and NFT, updates bid
fn finalize_sale(
    deps: DepsMut,
    collection: Addr,
    token_id: u32,
    seller: Addr,
    recipient: Addr,
    funds_recipient: Addr,
    price: Coin,
) -> StdResult<(Vec<CosmosMsg>, Vec<SubMsg>)> {
    // Payout bid
    let mut msgs: Vec<CosmosMsg> = payout(
        deps.as_ref(),
        collection.clone(),
        price.clone(),
        funds_recipient,
    )?;

    // Create transfer cw721 msg
    let cw721_transfer_msg = Cw721ExecuteMsg::TransferNft {
        token_id: token_id.to_string(),
        recipient: recipient.to_string(),
    };

    let exec_cw721_transfer = WasmMsg::Execute {
        contract_addr: collection.to_string(),
        msg: to_binary(&cw721_transfer_msg)?,
        funds: vec![],
    };

    msgs.append(&mut vec![exec_cw721_transfer.into()]);

    let msg = SaleFinalizedHookMsg {
        collection: collection.to_string(),
        token_id,
        price,
        seller: seller.to_string(),
        buyer: recipient.to_string(),
    };

    let submsg = SALE_FINALIZED_HOOKS.prepare_hooks(deps.storage, |h| {
        let execute = WasmMsg::Execute {
            contract_addr: h.to_string(),
            msg: msg.clone().into_binary()?,
            funds: vec![],
        };
        Ok(SubMsg::reply_on_error(execute, REPLY_SALE_FINALIZED_HOOK))
    })?;

    Ok((msgs, submsg))
}

<<<<<<< HEAD
=======
fn finalize_ask(
    deps: Deps,
    collection: Addr,
    token_id: u32,
    seller: Addr,
    funds_recipient: Addr,
    price: Coin,
) -> StdResult<Vec<SubMsg>> {
    let msg = AskHookMsg {
        collection: collection.to_string(),
        token_id,
        seller: seller.to_string(),
        funds_recipient: funds_recipient.to_string(),
        price,
    };

    let submsg = ASK_HOOKS.prepare_hooks(deps.storage, |h| {
        let execute = WasmMsg::Execute {
            contract_addr: h.to_string(),
            msg: msg.clone().into_binary()?,
            funds: vec![],
        };
        Ok(SubMsg::reply_on_error(execute, REPLY_ASK_HOOK))
    })?;
    Ok(submsg)
}

>>>>>>> 2bab295e
#[cfg_attr(not(feature = "library"), entry_point)]
pub fn reply(_deps: DepsMut, _env: Env, msg: Reply) -> Result<Response, ContractError> {
    println!("reply msg id: {:?}", msg.id);
    match msg.id {
        REPLY_SALE_FINALIZED_HOOK => {
            let res = Response::new()
                .add_attribute("action", "sale_finalized_hook_failed")
                .add_attribute("error", msg.result.unwrap_err());
            Ok(res)
        }
        REPLY_ASK_HOOK => {
            let res = Response::new()
                .add_attribute("action", "ask_hook_failed")
                .add_attribute("error", msg.result.unwrap_err());
            Ok(res)
        }
        _ => Err(ContractError::UnrecognisedReply(msg.id)),
    }
}

/// Payout a bid
fn payout(
    deps: Deps,
    collection: Addr,
    payment: Coin,
    payment_recipient: Addr,
) -> StdResult<Vec<CosmosMsg>> {
    let config = SUDO_PARAMS.load(deps.storage)?;

    // Will hold payment msgs
    let mut msgs: Vec<CosmosMsg> = vec![];

    // Append Fair Burn message
    let fee_percent = Decimal::percent(config.trading_fee_percent as u64);
    let network_fee = payment.amount * fee_percent;
    msgs.append(&mut fair_burn(network_fee.u128(), None));

    // Check if token supports Royalties
    let collection_info: CollectionInfoResponse = deps
        .querier
        .query_wasm_smart(collection, &Sg721QueryMsg::CollectionInfo {})?;

    // If token supports royalities, payout shares
    if let Some(royalty) = collection_info.royalty_info {
        let royalty_share_msg = BankMsg::Send {
            to_address: royalty.payment_address.to_string(),
            amount: vec![Coin {
                amount: payment.amount * royalty.share,
                denom: payment.denom.clone(),
            }],
        };
        msgs.append(&mut vec![royalty_share_msg.into()]);

        let owner_share_msg = BankMsg::Send {
            to_address: payment_recipient.to_string(),
            amount: vec![Coin {
                amount: payment.amount * (Decimal::one() - royalty.share) - network_fee,
                denom: payment.denom,
            }],
        };
        msgs.append(&mut vec![owner_share_msg.into()]);
    } else {
        // If token doesn't support royalties, pay owner in full
        let owner_share_msg = BankMsg::Send {
            to_address: payment_recipient.to_string(),
            amount: vec![Coin {
                amount: payment.amount - network_fee,
                denom: payment.denom,
            }],
        };
        msgs.append(&mut vec![owner_share_msg.into()]);
    }

    Ok(msgs)
}

fn expires_validate(
    env: &Env,
    expires: Timestamp,
    expiry: (u64, u64),
) -> Result<(), ContractError> {
    if expires <= env.block.time.plus_seconds(expiry.0)
        || expires > env.block.time.plus_seconds(expiry.1)
    {
        return Err(ContractError::InvalidExpiration {});
    }

    Ok(())
}

fn price_validate(price: &Coin) -> Result<(), ContractError> {
    if price.amount.is_zero() || price.denom != NATIVE_DENOM {
        return Err(ContractError::InvalidPrice {});
    }

    Ok(())
}<|MERGE_RESOLUTION|>--- conflicted
+++ resolved
@@ -638,36 +638,6 @@
     Ok((msgs, submsg))
 }
 
-<<<<<<< HEAD
-=======
-fn finalize_ask(
-    deps: Deps,
-    collection: Addr,
-    token_id: u32,
-    seller: Addr,
-    funds_recipient: Addr,
-    price: Coin,
-) -> StdResult<Vec<SubMsg>> {
-    let msg = AskHookMsg {
-        collection: collection.to_string(),
-        token_id,
-        seller: seller.to_string(),
-        funds_recipient: funds_recipient.to_string(),
-        price,
-    };
-
-    let submsg = ASK_HOOKS.prepare_hooks(deps.storage, |h| {
-        let execute = WasmMsg::Execute {
-            contract_addr: h.to_string(),
-            msg: msg.clone().into_binary()?,
-            funds: vec![],
-        };
-        Ok(SubMsg::reply_on_error(execute, REPLY_ASK_HOOK))
-    })?;
-    Ok(submsg)
-}
-
->>>>>>> 2bab295e
 #[cfg_attr(not(feature = "library"), entry_point)]
 pub fn reply(_deps: DepsMut, _env: Env, msg: Reply) -> Result<Response, ContractError> {
     println!("reply msg id: {:?}", msg.id);
