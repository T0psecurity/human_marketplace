use crate::error::ContractError;
use crate::helpers::map_validate;
use crate::msg::{
    AskHookMsg, BidHookMsg, CollectionBidHookMsg, ExecuteMsg, HookAction, InstantiateMsg,
    SaleHookMsg,
};
use crate::state::{
    ask_key, asks, bid_key, bids, collection_bid_key, collection_bids, Ask, Bid, CollectionBid,
    Order, SaleType, SudoParams, TokenId, ASK_HOOKS, BID_HOOKS, COLLECTION_BID_HOOKS, SALE_HOOKS,
    SUDO_PARAMS,
};
#[cfg(not(feature = "library"))]
use cosmwasm_std::entry_point;
use cosmwasm_std::{
    coin, to_binary, Addr, BankMsg, Coin, Decimal, Deps, DepsMut, Env, Event, MessageInfo, Reply,
    StdError, StdResult, Storage, Timestamp, Uint128, WasmMsg,
};
use cw2::set_contract_version;
use cw721::{Cw721ExecuteMsg, OwnerOfResponse};
use cw721_base::helpers::Cw721Contract;
use cw_utils::{maybe_addr, must_pay, nonpayable, Duration, Expiration};
use sg1::fair_burn;
use sg721::msg::{CollectionInfoResponse, QueryMsg as Sg721QueryMsg};
use sg_std::{Response, SubMsg, NATIVE_DENOM};

// Version info for migration info
const CONTRACT_NAME: &str = "crates.io:sg-marketplace";
const CONTRACT_VERSION: &str = env!("CARGO_PKG_VERSION");

// bps fee can not exceed 100%
const MAX_FEE_AMOUNT: u64 = 10000;

#[cfg_attr(not(feature = "library"), entry_point)]
pub fn instantiate(
    deps: DepsMut,
    _env: Env,
    _info: MessageInfo,
    msg: InstantiateMsg,
) -> Result<Response, ContractError> {
    set_contract_version(deps.storage, CONTRACT_NAME, CONTRACT_VERSION)?;
    if msg.max_finders_fee_bps > MAX_FEE_AMOUNT {
        return Err(ContractError::InvalidFindersFeeBps(msg.max_finders_fee_bps));
    }
    if msg.trading_fee_bps > MAX_FEE_AMOUNT {
        return Err(ContractError::InvalidTradingFeeBps(msg.trading_fee_bps));
    }
    if msg.bid_removal_reward_bps > MAX_FEE_AMOUNT {
        return Err(ContractError::InvalidBidRemovalRewardBps(
            msg.bid_removal_reward_bps,
        ));
    }

    msg.ask_expiry.validate()?;
    msg.bid_expiry.validate()?;

    match msg.stale_bid_duration {
        Duration::Height(_) => Err(ContractError::InvalidDuration {})?,
        Duration::Time(_) => {}
    };

    let params = SudoParams {
        trading_fee_percent: Decimal::percent(msg.trading_fee_bps),
        ask_expiry: msg.ask_expiry,
        bid_expiry: msg.bid_expiry,
        operators: map_validate(deps.api, &msg.operators)?,
        max_finders_fee_percent: Decimal::percent(msg.max_finders_fee_bps),
        min_price: msg.min_price,
        stale_bid_duration: msg.stale_bid_duration,
        bid_removal_reward_percent: Decimal::percent(msg.bid_removal_reward_bps),
    };
    SUDO_PARAMS.save(deps.storage, &params)?;

    if let Some(hook) = msg.sale_hook {
        SALE_HOOKS.add_hook(deps.storage, deps.api.addr_validate(&hook)?)?;
    }

    Ok(Response::new())
}

pub struct AskInfo {
    sale_type: SaleType,
    collection: Addr,
    token_id: TokenId,
    price: Coin,
    funds_recipient: Option<Addr>,
    reserve_for: Option<Addr>,
    finders_fee_bps: Option<u64>,
    expires: Timestamp,
}

pub struct BidInfo {
    collection: Addr,
    token_id: TokenId,
    expires: Timestamp,
    finder: Option<Addr>,
    finders_fee_bps: Option<u64>,
}

#[cfg_attr(not(feature = "library"), entry_point)]
pub fn execute(
    deps: DepsMut,
    env: Env,
    info: MessageInfo,
    msg: ExecuteMsg,
) -> Result<Response, ContractError> {
    let api = deps.api;

    match msg {
        ExecuteMsg::SetAsk {
            sale_type,
            collection,
            token_id,
            price,
            funds_recipient,
            reserve_for,
            finders_fee_bps,
            expires,
        } => execute_set_ask(
            deps,
            env,
            info,
            AskInfo {
                sale_type,
                collection: api.addr_validate(&collection)?,
                token_id,
                price,
                funds_recipient: maybe_addr(api, funds_recipient)?,
                reserve_for: maybe_addr(api, reserve_for)?,
                finders_fee_bps,
                expires,
            },
        ),
        ExecuteMsg::RemoveAsk {
            collection,
            token_id,
        } => execute_remove_ask(deps, info, api.addr_validate(&collection)?, token_id),
        ExecuteMsg::SetBid {
            collection,
            token_id,
            expires,
            finder,
            finders_fee_bps,
        } => execute_set_bid(
            deps,
            env,
            info,
            BidInfo {
                collection: api.addr_validate(&collection)?,
                token_id,
                expires,
                finder: maybe_addr(api, finder)?,
                finders_fee_bps,
            },
        ),
        ExecuteMsg::RemoveBid {
            collection,
            token_id,
        } => execute_remove_bid(deps, env, info, api.addr_validate(&collection)?, token_id),
        ExecuteMsg::AcceptBid {
            collection,
            token_id,
            bidder,
            finder,
        } => execute_accept_bid(
            deps,
            env,
            info,
            api.addr_validate(&collection)?,
            token_id,
            api.addr_validate(&bidder)?,
            maybe_addr(api, finder)?,
        ),
        ExecuteMsg::UpdateAskPrice {
            collection,
            token_id,
            price,
        } => execute_update_ask_price(
            deps,
            env,
            info,
            api.addr_validate(&collection)?,
            token_id,
            price,
        ),
        ExecuteMsg::SetCollectionBid {
            collection,
            expires,
            finders_fee_bps,
        } => execute_set_collection_bid(
            deps,
            env,
            info,
            api.addr_validate(&collection)?,
            finders_fee_bps,
            expires,
        ),
        ExecuteMsg::RemoveCollectionBid { collection } => {
            execute_remove_collection_bid(deps, env, info, api.addr_validate(&collection)?)
        }
        ExecuteMsg::AcceptCollectionBid {
            collection,
            token_id,
            bidder,
            finder,
        } => execute_accept_collection_bid(
            deps,
            env,
            info,
            api.addr_validate(&collection)?,
            token_id,
            api.addr_validate(&bidder)?,
            maybe_addr(api, finder)?,
        ),
        ExecuteMsg::SyncAsk {
            collection,
            token_id,
        } => execute_sync_ask(deps, env, info, api.addr_validate(&collection)?, token_id),
        ExecuteMsg::RemoveStaleAsk {
            collection,
            token_id,
        } => execute_remove_stale_ask(deps, env, info, api.addr_validate(&collection)?, token_id),
        ExecuteMsg::RemoveStaleBid {
            collection,
            token_id,
            bidder,
        } => execute_remove_stale_bid(
            deps,
            env,
            info,
            api.addr_validate(&collection)?,
            token_id,
            api.addr_validate(&bidder)?,
        ),
        ExecuteMsg::RemoveStaleCollectionBid { collection, bidder } => {
            execute_remove_stale_collection_bid(
                deps,
                env,
                info,
                api.addr_validate(&collection)?,
                api.addr_validate(&bidder)?,
            )
        }
    }
}

/// A seller may set an Ask on their NFT to list it on Marketplace
pub fn execute_set_ask(
    deps: DepsMut,
    env: Env,
    info: MessageInfo,
    ask_info: AskInfo,
) -> Result<Response, ContractError> {
    let AskInfo {
        sale_type,
        collection,
        token_id,
        price,
        funds_recipient,
        reserve_for,
        finders_fee_bps,
        expires,
    } = ask_info;

    nonpayable(&info)?;
    price_validate(deps.storage, &price)?;
    only_owner(deps.as_ref(), &info, &collection, token_id)?;

    // Check if this contract is approved to transfer the token
    Cw721Contract(collection.clone()).approval(
        &deps.querier,
        token_id.to_string(),
        env.contract.address.to_string(),
        None,
    )?;

    let params = SUDO_PARAMS.load(deps.storage)?;
    params.ask_expiry.is_valid(&env.block, expires)?;

    if let Some(fee) = finders_fee_bps {
        if Decimal::percent(fee) > params.max_finders_fee_percent {
            return Err(ContractError::InvalidFindersFeeBps(fee));
        };
    }

    if let Some(address) = reserve_for.clone() {
        if address == info.sender {
            return Err(ContractError::InvalidReserveAddress {
                reason: "cannot reserve to the same address".to_string(),
            });
        }
        if sale_type != SaleType::FixedPrice {
            return Err(ContractError::InvalidReserveAddress {
                reason: "can only reserve for fixed_price sales".to_string(),
            });
        }
    }

    let seller = info.sender;
    let ask = Ask {
        sale_type,
        collection: collection.clone(),
        token_id,
        seller: seller.clone(),
        price: price.amount,
        funds_recipient,
        reserve_for,
        finders_fee_bps,
        expires_at: expires,
        is_active: true,
    };
    store_ask(deps.storage, &ask)?;

    let hook = prepare_ask_hook(deps.as_ref(), &ask, HookAction::Create)?;

    let event = Event::new("set-ask")
        .add_attribute("collection", collection.to_string())
        .add_attribute("token_id", token_id.to_string())
        .add_attribute("seller", seller)
        .add_attribute("price", price.to_string())
        .add_attribute("expires", expires.to_string());

    Ok(Response::new().add_submessages(hook).add_event(event))
}

/// Removes the ask on a particular NFT
pub fn execute_remove_ask(
    deps: DepsMut,
    info: MessageInfo,
    collection: Addr,
    token_id: TokenId,
) -> Result<Response, ContractError> {
    nonpayable(&info)?;
    only_owner(deps.as_ref(), &info, &collection, token_id)?;

    let key = ask_key(&collection, token_id);
    let ask = asks().load(deps.storage, key.clone())?;
    asks().remove(deps.storage, key)?;

    let hook = prepare_ask_hook(deps.as_ref(), &ask, HookAction::Delete)?;

    let event = Event::new("remove-ask")
        .add_attribute("collection", collection.to_string())
        .add_attribute("token_id", token_id.to_string());

    Ok(Response::new().add_event(event).add_submessages(hook))
}

/// Updates the ask price on a particular NFT
pub fn execute_update_ask_price(
    deps: DepsMut,
    env: Env,
    info: MessageInfo,
    collection: Addr,
    token_id: TokenId,
    price: Coin,
) -> Result<Response, ContractError> {
    nonpayable(&info)?;
    only_owner(deps.as_ref(), &info, &collection, token_id)?;
    price_validate(deps.storage, &price)?;

    let key = ask_key(&collection, token_id);

    let mut ask = asks().load(deps.storage, key.clone())?;
    if !ask.is_active {
        return Err(ContractError::AskNotActive {});
    }
    if ask.is_expired(&env.block) {
        return Err(ContractError::AskExpired {});
    }

    ask.price = price.amount;
    asks().save(deps.storage, key, &ask)?;

    let hook = prepare_ask_hook(deps.as_ref(), &ask, HookAction::Update)?;

    let event = Event::new("update-ask")
        .add_attribute("collection", collection.to_string())
        .add_attribute("token_id", token_id.to_string())
        .add_attribute("price", price.to_string());

    Ok(Response::new().add_event(event).add_submessages(hook))
}

/// Places a bid on a listed or unlisted NFT. The bid is escrowed in the contract.
pub fn execute_set_bid(
    deps: DepsMut,
    env: Env,
    info: MessageInfo,
    bid_info: BidInfo,
) -> Result<Response, ContractError> {
    let BidInfo {
        collection,
        token_id,
        finders_fee_bps,
        expires,
        finder,
    } = bid_info;
    let params = SUDO_PARAMS.load(deps.storage)?;

    if let Some(finder) = finder.clone() {
        if info.sender == finder {
            return Err(ContractError::InvalidFinder(
                "bidder cannot be finder".to_string(),
            ));
        }
    }

    // check bid finders_fee_bps is not over max
    if let Some(fee) = finders_fee_bps {
        if Decimal::percent(fee) > params.max_finders_fee_percent {
            return Err(ContractError::InvalidFindersFeeBps(fee));
        }
    }
    let bid_price = must_pay(&info, NATIVE_DENOM)?;
    if bid_price < params.min_price {
        return Err(ContractError::PriceTooSmall(bid_price));
    }
    params.bid_expiry.is_valid(&env.block, expires)?;
    finders_fee_bps.map(|finders_fee_bps| {
        if Decimal::percent(finders_fee_bps) > params.max_finders_fee_percent {
            return Err(ContractError::InvalidFindersFeeBps(finders_fee_bps));
        }
        Ok(())
    });

    let bidder = info.sender;
    let mut res = Response::new();
    let bid_key = bid_key(&collection, token_id, &bidder);
    let ask_key = ask_key(&collection, token_id);

    if let Some(existing_bid) = bids().may_load(deps.storage, bid_key.clone())? {
        bids().remove(deps.storage, bid_key)?;
        let refund_bidder = BankMsg::Send {
            to_address: bidder.to_string(),
            amount: vec![coin(existing_bid.price.u128(), NATIVE_DENOM)],
        };
        res = res.add_message(refund_bidder)
    }

    let existing_ask = asks().may_load(deps.storage, ask_key.clone())?;

    if let Some(ask) = existing_ask.clone() {
        if ask.is_expired(&env.block) {
            return Err(ContractError::AskExpired {});
        }
        if !ask.is_active {
            return Err(ContractError::AskNotActive {});
        }
        if let Some(reserved_for) = ask.reserve_for {
            if reserved_for != bidder {
                return Err(ContractError::TokenReserved {});
            }
        }
    }

    let save_bid = |store| -> StdResult<_> {
        let bid = Bid::new(
            collection.clone(),
            token_id,
            bidder.clone(),
            bid_price,
            finders_fee_bps,
            expires,
        );
        store_bid(store, &bid)?;
        Ok(Some(bid))
    };

    let bid = match existing_ask {
        Some(ask) => match ask.sale_type {
            SaleType::FixedPrice => {
                if ask.price != bid_price {
                    return Err(ContractError::InvalidPrice {});
                }
                asks().remove(deps.storage, ask_key)?;
                finalize_sale(
                    deps.as_ref(),
                    ask,
                    bid_price,
                    bidder.clone(),
                    finder,
                    &mut res,
                )?;
                None
            }
            SaleType::Auction => save_bid(deps.storage)?,
        },
        None => save_bid(deps.storage)?,
    };

    let hook = if let Some(bid) = bid {
        prepare_bid_hook(deps.as_ref(), &bid, HookAction::Create)?
    } else {
        vec![]
    };

    let event = Event::new("set-bid")
        .add_attribute("collection", collection.to_string())
        .add_attribute("token_id", token_id.to_string())
        .add_attribute("bidder", bidder)
        .add_attribute("bid_price", bid_price.to_string())
        .add_attribute("expires", expires.to_string());

    Ok(res.add_submessages(hook).add_event(event))
}

/// Removes a bid made by the bidder. Bidders can only remove their own bids
pub fn execute_remove_bid(
    deps: DepsMut,
    _env: Env,
    info: MessageInfo,
    collection: Addr,
    token_id: TokenId,
) -> Result<Response, ContractError> {
    nonpayable(&info)?;
    let bidder = info.sender;

    let key = bid_key(&collection, token_id, &bidder);
    let bid = bids().load(deps.storage, key.clone())?;
    bids().remove(deps.storage, key)?;

    let refund_bidder_msg = BankMsg::Send {
        to_address: bid.bidder.to_string(),
        amount: vec![coin(bid.price.u128(), NATIVE_DENOM)],
    };

    let hook = prepare_bid_hook(deps.as_ref(), &bid, HookAction::Delete)?;

    let event = Event::new("remove-bid")
        .add_attribute("collection", collection)
        .add_attribute("token_id", token_id.to_string())
        .add_attribute("bidder", bidder);

    let res = Response::new()
        .add_message(refund_bidder_msg)
        .add_event(event)
        .add_submessages(hook);

    Ok(res)
}

/// Seller can accept a bid which transfers funds as well as the token. The bid may or may not be associated with an ask.
pub fn execute_accept_bid(
    deps: DepsMut,
    env: Env,
    info: MessageInfo,
    collection: Addr,
    token_id: TokenId,
    bidder: Addr,
    finder: Option<Addr>,
) -> Result<Response, ContractError> {
    nonpayable(&info)?;
    only_owner(deps.as_ref(), &info, &collection, token_id)?;

    let bid_key = bid_key(&collection, token_id, &bidder);
    let ask_key = ask_key(&collection, token_id);

    let bid = bids().load(deps.storage, bid_key.clone())?;
    if bid.is_expired(&env.block) {
        return Err(ContractError::BidExpired {});
    }

    let ask = if let Some(existing_ask) = asks().may_load(deps.storage, ask_key.clone())? {
        if existing_ask.is_expired(&env.block) {
            return Err(ContractError::AskExpired {});
        }
        if !existing_ask.is_active {
            return Err(ContractError::AskNotActive {});
        }
        asks().remove(deps.storage, ask_key)?;
        existing_ask
    } else {
        // Create a temporary Ask
        Ask {
            sale_type: SaleType::Auction,
            collection: collection.clone(),
            token_id,
            price: bid.price,
            expires_at: bid.expires_at,
            is_active: true,
            seller: info.sender,
            funds_recipient: None,
            reserve_for: None,
            finders_fee_bps: bid.finders_fee_bps,
        }
    };

    // Remove accepted bid
    bids().remove(deps.storage, bid_key)?;

    let mut res = Response::new();

    // Transfer funds and NFT
    finalize_sale(
        deps.as_ref(),
        ask,
        bid.price,
        bidder.clone(),
        finder,
        &mut res,
    )?;

    let event = Event::new("accept-bid")
        .add_attribute("collection", collection.to_string())
        .add_attribute("token_id", token_id.to_string())
        .add_attribute("bidder", bidder)
        .add_attribute("price", bid.price.to_string());

    Ok(res.add_event(event))
}

/// Place a collection bid (limit order) across an entire collection
pub fn execute_set_collection_bid(
    deps: DepsMut,
    env: Env,
    info: MessageInfo,
    collection: Addr,
    finders_fee_bps: Option<u64>,
    expires: Timestamp,
) -> Result<Response, ContractError> {
    let params = SUDO_PARAMS.load(deps.storage)?;
    let price = must_pay(&info, NATIVE_DENOM)?;
    if price < params.min_price {
        return Err(ContractError::PriceTooSmall(price));
    }
    params.bid_expiry.is_valid(&env.block, expires)?;
<<<<<<< HEAD
=======
    // check bid finders_fee_bps is not over max
>>>>>>> f16ae459
    if let Some(fee) = finders_fee_bps {
        if Decimal::percent(fee) > params.max_finders_fee_percent {
            return Err(ContractError::InvalidFindersFeeBps(fee));
        }
    }

    let bidder = info.sender;
    let mut res = Response::new();

    let key = collection_bid_key(&collection, &bidder);

    let existing_bid = collection_bids().may_load(deps.storage, key.clone())?;
    if let Some(bid) = existing_bid {
        collection_bids().remove(deps.storage, key.clone())?;
        let refund_bidder_msg = BankMsg::Send {
            to_address: bid.bidder.to_string(),
            amount: vec![coin(bid.price.u128(), NATIVE_DENOM)],
        };
        res = res.add_message(refund_bidder_msg);
    }

    let collection_bid = CollectionBid {
        collection: collection.clone(),
        bidder: bidder.clone(),
        price,
        finders_fee_bps,
        expires_at: expires,
    };
    collection_bids().save(deps.storage, key, &collection_bid)?;

    let hook = prepare_collection_bid_hook(deps.as_ref(), &collection_bid, HookAction::Create)?;

    let event = Event::new("set-collection-bid")
        .add_attribute("collection", collection.to_string())
        .add_attribute("bidder", bidder)
        .add_attribute("bid_price", price.to_string())
        .add_attribute("expires", expires.to_string());

    Ok(res.add_event(event).add_submessages(hook))
}

/// Remove an existing collection bid (limit order)
pub fn execute_remove_collection_bid(
    deps: DepsMut,
    _env: Env,
    info: MessageInfo,
    collection: Addr,
) -> Result<Response, ContractError> {
    nonpayable(&info)?;
    let bidder = info.sender;

    let key = collection_bid_key(&collection, &bidder);

    let collection_bid = collection_bids().load(deps.storage, key.clone())?;
    collection_bids().remove(deps.storage, key)?;

    let refund_bidder_msg = BankMsg::Send {
        to_address: collection_bid.bidder.to_string(),
        amount: vec![coin(collection_bid.price.u128(), NATIVE_DENOM)],
    };

    let hook = prepare_collection_bid_hook(deps.as_ref(), &collection_bid, HookAction::Delete)?;

    let event = Event::new("remove-collection-bid")
        .add_attribute("collection", collection.to_string())
        .add_attribute("bidder", bidder);

    let res = Response::new()
        .add_message(refund_bidder_msg)
        .add_event(event)
        .add_submessages(hook);

    Ok(res)
}

/// Owner/seller of an item in a collection can accept a collection bid which transfers funds as well as a token
pub fn execute_accept_collection_bid(
    deps: DepsMut,
    env: Env,
    info: MessageInfo,
    collection: Addr,
    token_id: TokenId,
    bidder: Addr,
    finder: Option<Addr>,
) -> Result<Response, ContractError> {
    nonpayable(&info)?;
    only_owner(deps.as_ref(), &info, &collection, token_id)?;

    let bid_key = collection_bid_key(&collection, &bidder);
    let ask_key = ask_key(&collection, token_id);

    let bid = collection_bids().load(deps.storage, bid_key.clone())?;
    if bid.is_expired(&env.block) {
        return Err(ContractError::BidExpired {});
    }
    collection_bids().remove(deps.storage, bid_key)?;

    let ask = if let Some(existing_ask) = asks().may_load(deps.storage, ask_key.clone())? {
        if existing_ask.is_expired(&env.block) {
            return Err(ContractError::AskExpired {});
        }
        if !existing_ask.is_active {
            return Err(ContractError::AskNotActive {});
        }
        asks().remove(deps.storage, ask_key)?;
        existing_ask
    } else {
        // Create a temporary Ask
        Ask {
            sale_type: SaleType::Auction,
            collection: collection.clone(),
            token_id,
            price: bid.price,
            expires_at: bid.expires_at,
            is_active: true,
            seller: info.sender.clone(),
            funds_recipient: None,
            reserve_for: None,
            finders_fee_bps: bid.finders_fee_bps,
        }
    };

    let mut res = Response::new();

    // Transfer funds and NFT
    finalize_sale(
        deps.as_ref(),
        ask,
        bid.price,
        bidder.clone(),
        finder,
        &mut res,
    )?;

    let event = Event::new("accept-collection-bid")
        .add_attribute("collection", collection.to_string())
        .add_attribute("token_id", token_id.to_string())
        .add_attribute("bidder", bidder)
        .add_attribute("seller", info.sender.to_string())
        .add_attribute("price", bid.price.to_string());

    Ok(res.add_event(event))
}

/// Synchronizes the active state of an ask based on token ownership.
/// This is a privileged operation called by an operator to update an ask when a transfer happens.
pub fn execute_sync_ask(
    deps: DepsMut,
    env: Env,
    info: MessageInfo,
    collection: Addr,
    token_id: TokenId,
) -> Result<Response, ContractError> {
    nonpayable(&info)?;
    only_operator(deps.storage, &info)?;

    let key = ask_key(&collection, token_id);

    let mut ask = asks().load(deps.storage, key.clone())?;

    // Check if marketplace still holds approval
    // An approval will be removed when
    // 1 - There is a transfer
    // 2 - The approval expired (approvals can have different expiration times)
    let res = Cw721Contract(collection.clone()).approval(
        &deps.querier,
        token_id.to_string(),
        env.contract.address.to_string(),
        None,
    );
    if res.is_ok() == ask.is_active {
        return Err(ContractError::AskUnchanged {});
    }
    ask.is_active = res.is_ok();
    asks().save(deps.storage, key, &ask)?;

    let hook = prepare_ask_hook(deps.as_ref(), &ask, HookAction::Update)?;

    let event = Event::new("update-ask-state")
        .add_attribute("collection", collection.to_string())
        .add_attribute("token_id", token_id.to_string())
        .add_attribute("is_active", ask.is_active.to_string());

    Ok(Response::new().add_event(event).add_submessages(hook))
}

/// Privileged operation to remove a stale ask. Operators can call this to remove asks that are still in the
/// state after they have expired or a token is no longer existing.
pub fn execute_remove_stale_ask(
    deps: DepsMut,
    env: Env,
    info: MessageInfo,
    collection: Addr,
    token_id: TokenId,
) -> Result<Response, ContractError> {
    nonpayable(&info)?;
    only_operator(deps.storage, &info)?;

    let key = ask_key(&collection, token_id);
    let ask = asks().load(deps.storage, key.clone())?;

    let res =
        Cw721Contract(collection.clone()).owner_of(&deps.querier, token_id.to_string(), false);
    let has_owner = res.is_ok();
    let expired = ask.is_expired(&env.block);

    // it has an owner and ask is still valid
    if has_owner && !expired {
        return Err(ContractError::AskUnchanged {});
    }

    asks().remove(deps.storage, key)?;
    let hook = prepare_ask_hook(deps.as_ref(), &ask, HookAction::Delete)?;

    let event = Event::new("remove-ask")
        .add_attribute("collection", collection.to_string())
        .add_attribute("token_id", token_id.to_string())
        .add_attribute("operator", info.sender.to_string())
        .add_attribute("expired", expired.to_string())
        .add_attribute("has_owner", has_owner.to_string());

    Ok(Response::new().add_event(event).add_submessages(hook))
}

/// Privileged operation to remove a stale bid. Operators can call this to remove and refund bids that are still in the
/// state after they have expired. As a reward they get a governance-determined percentage of the bid price.
pub fn execute_remove_stale_bid(
    deps: DepsMut,
    env: Env,
    info: MessageInfo,
    collection: Addr,
    token_id: TokenId,
    bidder: Addr,
) -> Result<Response, ContractError> {
    nonpayable(&info)?;
    let operator = only_operator(deps.storage, &info)?;

    let bid_key = bid_key(&collection, token_id, &bidder);
    let bid = bids().load(deps.storage, bid_key.clone())?;

    let params = SUDO_PARAMS.load(deps.storage)?;
    let stale_time = (Expiration::AtTime(bid.expires_at) + params.stale_bid_duration)?;
    if !stale_time.is_expired(&env.block) {
        return Err(ContractError::BidNotStale {});
    }

    // bid is stale, refund bidder and reward operator
    bids().remove(deps.storage, bid_key)?;

    let reward = bid.price * params.bid_removal_reward_percent / Uint128::from(100u128);

    let bidder_msg = BankMsg::Send {
        to_address: bid.bidder.to_string(),
        amount: vec![coin((bid.price - reward).u128(), NATIVE_DENOM)],
    };
    let operator_msg = BankMsg::Send {
        to_address: operator.to_string(),
        amount: vec![coin(reward.u128(), NATIVE_DENOM)],
    };

    let hook = prepare_bid_hook(deps.as_ref(), &bid, HookAction::Delete)?;

    let event = Event::new("remove-stale-bid")
        .add_attribute("collection", collection.to_string())
        .add_attribute("token_id", token_id.to_string())
        .add_attribute("bidder", bidder.to_string())
        .add_attribute("operator", operator.to_string())
        .add_attribute("reward", reward.to_string());

    Ok(Response::new()
        .add_event(event)
        .add_message(bidder_msg)
        .add_message(operator_msg)
        .add_submessages(hook))
}

/// Privileged operation to remove a stale colllection bid. Operators can call this to remove and refund bids that are still in the
/// state after they have expired. As a reward they get a governance-determined percentage of the bid price.
pub fn execute_remove_stale_collection_bid(
    deps: DepsMut,
    env: Env,
    info: MessageInfo,
    collection: Addr,
    bidder: Addr,
) -> Result<Response, ContractError> {
    nonpayable(&info)?;
    let operator = only_operator(deps.storage, &info)?;

    let key = collection_bid_key(&collection, &bidder);
    let collection_bid = collection_bids().load(deps.storage, key.clone())?;

    let params = SUDO_PARAMS.load(deps.storage)?;
    let stale_time = (Expiration::AtTime(collection_bid.expires_at) + params.stale_bid_duration)?;
    if !stale_time.is_expired(&env.block) {
        return Err(ContractError::BidNotStale {});
    }

    // collection bid is stale, refund bidder and reward operator
    collection_bids().remove(deps.storage, key)?;

    let reward = collection_bid.price * params.bid_removal_reward_percent / Uint128::from(100u128);

    let bidder_msg = BankMsg::Send {
        to_address: collection_bid.bidder.to_string(),
        amount: vec![coin((collection_bid.price - reward).u128(), NATIVE_DENOM)],
    };
    let operator_msg = BankMsg::Send {
        to_address: operator.to_string(),
        amount: vec![coin(reward.u128(), NATIVE_DENOM)],
    };

    let hook = prepare_collection_bid_hook(deps.as_ref(), &collection_bid, HookAction::Delete)?;

    let event = Event::new("remove-stale-collection-bid")
        .add_attribute("collection", collection.to_string())
        .add_attribute("bidder", bidder.to_string())
        .add_attribute("operator", operator.to_string())
        .add_attribute("reward", reward.to_string());

    Ok(Response::new()
        .add_event(event)
        .add_message(bidder_msg)
        .add_message(operator_msg)
        .add_submessages(hook))
}

/// Transfers funds and NFT, updates bid
fn finalize_sale(
    deps: Deps,
    ask: Ask,
    price: Uint128,
    buyer: Addr,
    finder: Option<Addr>,
    res: &mut Response,
) -> StdResult<()> {
    payout(
        deps,
        ask.collection.clone(),
        price,
        ask.funds_recipient
            .clone()
            .unwrap_or_else(|| ask.seller.clone()),
        finder,
        ask.finders_fee_bps,
        res,
    )?;

    let cw721_transfer_msg = Cw721ExecuteMsg::TransferNft {
        token_id: ask.token_id.to_string(),
        recipient: buyer.to_string(),
    };

    let exec_cw721_transfer = WasmMsg::Execute {
        contract_addr: ask.collection.to_string(),
        msg: to_binary(&cw721_transfer_msg)?,
        funds: vec![],
    };
    res.messages.push(SubMsg::new(exec_cw721_transfer));

    res.messages
        .append(&mut prepare_sale_hook(deps, &ask, buyer.clone())?);

    let event = Event::new("finalize-sale")
        .add_attribute("collection", ask.collection.to_string())
        .add_attribute("token_id", ask.token_id.to_string())
        .add_attribute("seller", ask.seller.to_string())
        .add_attribute("buyer", buyer.to_string())
        .add_attribute("price", price.to_string());
    res.events.push(event);

    Ok(())
}

/// Payout a bid
fn payout(
    deps: Deps,
    collection: Addr,
    payment: Uint128,
    payment_recipient: Addr,
    finder: Option<Addr>,
    finders_fee_bps: Option<u64>,
    res: &mut Response,
) -> StdResult<()> {
    let params = SUDO_PARAMS.load(deps.storage)?;

    // Append Fair Burn message
    let network_fee = payment * params.trading_fee_percent / Uint128::from(100u128);
    fair_burn(network_fee.u128(), None, res);

    let collection_info: CollectionInfoResponse = deps
        .querier
        .query_wasm_smart(collection.clone(), &Sg721QueryMsg::CollectionInfo {})?;

    let finders_fee = match finder {
        Some(finder) => {
            let finders_fee = finders_fee_bps
                .map(|fee| (payment * Decimal::percent(fee) / Uint128::from(100u128)).u128())
                .unwrap_or(0);
            if finders_fee > 0 {
                res.messages.push(SubMsg::new(BankMsg::Send {
                    to_address: finder.to_string(),
                    amount: vec![coin(finders_fee, NATIVE_DENOM)],
                }));
            }
            finders_fee
        }
        None => 0,
    };

    match collection_info.royalty_info {
        // If token supports royalities, payout shares to royalty recipient
        Some(royalty) => {
            let amount = coin((payment * royalty.share).u128(), NATIVE_DENOM);
            if payment < (network_fee + Uint128::from(finders_fee) + amount.amount) {
                return Err(StdError::generic_err("Fees exceed payment"));
            }
            res.messages.push(SubMsg::new(BankMsg::Send {
                to_address: royalty.payment_address.to_string(),
                amount: vec![amount.clone()],
            }));

            let event = Event::new("royalty-payout")
                .add_attribute("collection", collection.to_string())
                .add_attribute("amount", amount.to_string())
                .add_attribute("recipient", royalty.payment_address.to_string());
            res.events.push(event);

            let seller_share_msg = BankMsg::Send {
                to_address: payment_recipient.to_string(),
                amount: vec![coin(
                    (payment * (Decimal::one() - royalty.share) - network_fee).u128() - finders_fee,
                    NATIVE_DENOM.to_string(),
                )],
            };
            res.messages.push(SubMsg::new(seller_share_msg));
        }
        None => {
            if payment < (network_fee + Uint128::from(finders_fee)) {
                return Err(StdError::generic_err("Fees exceed payment"));
            }
            // If token doesn't support royalties, pay seller in full
            let seller_share_msg = BankMsg::Send {
                to_address: payment_recipient.to_string(),
                amount: vec![coin(
                    (payment - network_fee).u128() - finders_fee,
                    NATIVE_DENOM.to_string(),
                )],
            };
            res.messages.push(SubMsg::new(seller_share_msg));
        }
    }

    Ok(())
}

fn price_validate(store: &dyn Storage, price: &Coin) -> Result<(), ContractError> {
    if price.amount.is_zero() || price.denom != NATIVE_DENOM {
        return Err(ContractError::InvalidPrice {});
    }

    if price.amount < SUDO_PARAMS.load(store)?.min_price {
        return Err(ContractError::PriceTooSmall(price.amount));
    }

    Ok(())
}

fn store_bid(store: &mut dyn Storage, bid: &Bid) -> StdResult<()> {
    bids().save(
        store,
        bid_key(&bid.collection, bid.token_id, &bid.bidder),
        bid,
    )
}

fn store_ask(store: &mut dyn Storage, ask: &Ask) -> StdResult<()> {
    asks().save(store, ask_key(&ask.collection, ask.token_id), ask)
}

/// Checks to enfore only NFT owner can call
fn only_owner(
    deps: Deps,
    info: &MessageInfo,
    collection: &Addr,
    token_id: u32,
) -> Result<OwnerOfResponse, ContractError> {
    let res =
        Cw721Contract(collection.clone()).owner_of(&deps.querier, token_id.to_string(), false)?;
    if res.owner != info.sender {
        return Err(ContractError::UnauthorizedOwner {});
    }

    Ok(res)
}

/// Checks to enforce only privileged operators
fn only_operator(store: &dyn Storage, info: &MessageInfo) -> Result<Addr, ContractError> {
    let params = SUDO_PARAMS.load(store)?;
    if !params
        .operators
        .iter()
        .any(|a| a.as_ref() == info.sender.as_ref())
    {
        return Err(ContractError::UnauthorizedOperator {});
    }

    Ok(info.sender.clone())
}

enum HookReply {
    Ask = 1,
    Sale,
    Bid,
    CollectionBid,
}

impl From<u64> for HookReply {
    fn from(item: u64) -> Self {
        match item {
            1 => HookReply::Ask,
            2 => HookReply::Sale,
            3 => HookReply::Bid,
            4 => HookReply::CollectionBid,
            _ => panic!("invalid reply type"),
        }
    }
}

#[cfg_attr(not(feature = "library"), entry_point)]
pub fn reply(_deps: DepsMut, _env: Env, msg: Reply) -> Result<Response, ContractError> {
    match HookReply::from(msg.id) {
        HookReply::Ask => {
            let res = Response::new()
                .add_attribute("action", "ask-hook-failed")
                .add_attribute("error", msg.result.unwrap_err());
            Ok(res)
        }
        HookReply::Sale => {
            let res = Response::new()
                .add_attribute("action", "sale-hook-failed")
                .add_attribute("error", msg.result.unwrap_err());
            Ok(res)
        }
        HookReply::Bid => {
            let res = Response::new()
                .add_attribute("action", "bid-hook-failed")
                .add_attribute("error", msg.result.unwrap_err());
            Ok(res)
        }
        HookReply::CollectionBid => {
            let res = Response::new()
                .add_attribute("action", "collection-bid-hook-failed")
                .add_attribute("error", msg.result.unwrap_err());
            Ok(res)
        }
    }
}

fn prepare_ask_hook(deps: Deps, ask: &Ask, action: HookAction) -> StdResult<Vec<SubMsg>> {
    let submsgs = ASK_HOOKS.prepare_hooks(deps.storage, |h| {
        let msg = AskHookMsg { ask: ask.clone() };
        let execute = WasmMsg::Execute {
            contract_addr: h.to_string(),
            msg: msg.into_binary(action.clone())?,
            funds: vec![],
        };
        Ok(SubMsg::reply_on_error(execute, HookReply::Ask as u64))
    })?;

    Ok(submsgs)
}

fn prepare_sale_hook(deps: Deps, ask: &Ask, buyer: Addr) -> StdResult<Vec<SubMsg>> {
    let submsgs = SALE_HOOKS.prepare_hooks(deps.storage, |h| {
        let msg = SaleHookMsg {
            collection: ask.collection.to_string(),
            token_id: ask.token_id,
            price: coin(ask.price.clone().u128(), NATIVE_DENOM),
            seller: ask.seller.to_string(),
            buyer: buyer.to_string(),
        };
        let execute = WasmMsg::Execute {
            contract_addr: h.to_string(),
            msg: msg.into_binary()?,
            funds: vec![],
        };
        Ok(SubMsg::reply_on_error(execute, HookReply::Sale as u64))
    })?;

    Ok(submsgs)
}

fn prepare_bid_hook(deps: Deps, bid: &Bid, action: HookAction) -> StdResult<Vec<SubMsg>> {
    let submsgs = BID_HOOKS.prepare_hooks(deps.storage, |h| {
        let msg = BidHookMsg { bid: bid.clone() };
        let execute = WasmMsg::Execute {
            contract_addr: h.to_string(),
            msg: msg.into_binary(action.clone())?,
            funds: vec![],
        };
        Ok(SubMsg::reply_on_error(execute, HookReply::Bid as u64))
    })?;

    Ok(submsgs)
}

fn prepare_collection_bid_hook(
    deps: Deps,
    collection_bid: &CollectionBid,
    action: HookAction,
) -> StdResult<Vec<SubMsg>> {
    let submsgs = COLLECTION_BID_HOOKS.prepare_hooks(deps.storage, |h| {
        let msg = CollectionBidHookMsg {
            collection_bid: collection_bid.clone(),
        };
        let execute = WasmMsg::Execute {
            contract_addr: h.to_string(),
            msg: msg.into_binary(action.clone())?,
            funds: vec![],
        };
        Ok(SubMsg::reply_on_error(
            execute,
            HookReply::CollectionBid as u64,
        ))
    })?;

    Ok(submsgs)
}<|MERGE_RESOLUTION|>--- conflicted
+++ resolved
@@ -624,10 +624,7 @@
         return Err(ContractError::PriceTooSmall(price));
     }
     params.bid_expiry.is_valid(&env.block, expires)?;
-<<<<<<< HEAD
-=======
     // check bid finders_fee_bps is not over max
->>>>>>> f16ae459
     if let Some(fee) = finders_fee_bps {
         if Decimal::percent(fee) > params.max_finders_fee_percent {
             return Err(ContractError::InvalidFindersFeeBps(fee));
