--- conflicted
+++ resolved
@@ -358,7 +358,6 @@
 
     let mut res = Response::new();
 
-    // Check bidder has existing bid, if so remove existing bid
     let existing_bid =
         bids().may_load(deps.storage, (collection.clone(), token_id, bidder.clone()))?;
     if let Some(existing_bid) = existing_bid {
@@ -370,12 +369,9 @@
         res = res.add_message(refund_bidder)
     }
 
-<<<<<<< HEAD
-    // Check if an ask exists for a token
     let ask = asks().may_load(deps.storage, ask_key(collection.clone(), token_id))?;
     match ask {
         Some(ask) => {
-            // Ask validation
             if ask.expires <= env.block.time {
                 return Err(ContractError::AskExpired {});
             }
@@ -387,54 +383,30 @@
                     return Err(ContractError::TokenReserved {});
                 }
             }
-
-            if ask.price != bid_price {
-                // Bid does not meet ask criteria, store bid
-                bids().save(
-                    deps.storage,
-                    (collection.clone(), token_id, bidder.clone()),
-                    &Bid {
-                        collection: collection.clone(),
-                        token_id,
-                        bidder: bidder.clone(),
-                        price: bid_price,
-                        expires,
-                    },
-                )?;
-            } else {
-                // Bid meets ask criteria so fulfill bid
-                asks().remove(deps.storage, ask_key(collection.clone(), token_id))?;
-
-                // Include messages needed to finalize nft transfer and payout
-                fill_ask(deps, ask, bid_price, bidder.clone(), finder, &mut res)?;
-            }
+            match ask.sale_type {
+                SaleType::FixedPrice => {
+                    if ask.price != bid_price {
+                        return Err(ContractError::InvalidPrice {});
+                    } else {
+                        asks().remove(deps.storage, ask_key(collection.clone(), token_id))?;
+                        fill_ask(deps, ask, bid_price, bidder.clone(), finder, &mut res)?;
+                    }
+                }
+                SaleType::Auction => {
+                    store_bid(
+                        deps.storage,
+                        &Bid::new(
+                            collection.clone(),
+                            token_id,
+                            bidder.clone(),
+                            bid_price,
+                            expires,
+                        ),
+                    )?;
+                }
+            };
         }
         None => {
-            // Ask does not exist, save bid
-            bids().save(
-                deps.storage,
-                (collection.clone(), token_id, bidder.clone()),
-                &Bid {
-                    collection: collection.clone(),
-                    token_id,
-                    bidder: bidder.clone(),
-                    price: bid_price,
-                    expires,
-                },
-            )?;
-        }
-    }
-=======
-    match ask.sale_type {
-        SaleType::FixedPrice => {
-            if ask.price != bid_price {
-                return Err(ContractError::InvalidPrice {});
-            } else {
-                asks().remove(deps.storage, ask_key(collection.clone(), token_id))?;
-                fill_ask(deps, ask, bid_price, bidder.clone(), finder, &mut res)?;
-            }
-        }
-        SaleType::Auction => {
             store_bid(
                 deps.storage,
                 &Bid::new(
@@ -446,8 +418,7 @@
                 ),
             )?;
         }
-    };
->>>>>>> 970e2244
+    }
 
     let event = Event::new("set-bid")
         .add_attribute("collection", collection.to_string())
