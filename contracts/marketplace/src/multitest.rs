--- conflicted
+++ resolved
@@ -37,15 +37,11 @@
 
 #[cfg(test)]
 mod tests {
-<<<<<<< HEAD
     use crate::helpers::ExpiryRange;
-    use crate::msg::{AsksResponse, BidResponse, CollectionsResponse, ParamsResponse, SudoMsg};
-=======
     use crate::msg::{
         AskCountResponse, AsksResponse, BidResponse, CollectionsResponse, Offset, ParamsResponse,
         SudoMsg,
     };
->>>>>>> 2cb97fdb
     use crate::state::Bid;
 
     use super::*;
