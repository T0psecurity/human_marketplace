#![cfg(test)]
use crate::error::ContractError;
use crate::helpers::ExpiryRange;
use crate::msg::{
    AskCountResponse, AskOffset, AskResponse, AsksResponse, BidOffset, BidResponse,
    CollectionBidOffset, CollectionOffset, CollectionsResponse, ParamsResponse, SudoMsg,
};
use crate::msg::{
    BidsResponse, CollectionBidResponse, CollectionBidsResponse, ExecuteMsg, QueryMsg,
};
use crate::state::{Bid, SaleType};
use cosmwasm_std::{Addr, Empty, Timestamp};
use cw721::{Cw721QueryMsg, OwnerOfResponse};
use cw721_base::msg::{ExecuteMsg as Cw721ExecuteMsg, MintMsg};
use cw_multi_test::{BankSudo, Contract, ContractWrapper, Executor, SudoMsg as CwSudoMsg};
use sg_controllers::HooksResponse;
use sg_multi_test::StargazeApp;
use sg_std::StargazeMsgWrapper;

use cosmwasm_std::{coin, coins, Coin, Decimal, Uint128};
use cw_utils::{Duration, Expiration};
use sg721::msg::{InstantiateMsg as Sg721InstantiateMsg, RoyaltyInfoResponse};
use sg721::state::CollectionInfo;
use sg_std::NATIVE_DENOM;

const TOKEN_ID: u32 = 123;
const CREATION_FEE: u128 = 1_000_000_000;
const INITIAL_BALANCE: u128 = 2000;

// Governance parameters
const TRADING_FEE_BPS: u64 = 200; // 2%
const MIN_EXPIRY: u64 = 24 * 60 * 60; // 24 hours (in seconds)
const MAX_EXPIRY: u64 = 180 * 24 * 60 * 60; // 6 months (in seconds)
const MAX_FINDERS_FEE_BPS: u64 = 1000; // 10%
const BID_REMOVAL_REWARD_BPS: u64 = 500; // 5%

fn custom_mock_app() -> StargazeApp {
    StargazeApp::default()
}

pub fn contract_marketplace() -> Box<dyn Contract<StargazeMsgWrapper>> {
    let contract = ContractWrapper::new(
        crate::execute::execute,
        crate::execute::instantiate,
        crate::query::query,
    )
    .with_sudo(crate::sudo::sudo)
    .with_reply(crate::execute::reply);
    Box::new(contract)
}

pub fn contract_sg721() -> Box<dyn Contract<StargazeMsgWrapper>> {
    let contract = ContractWrapper::new(
        sg721::contract::execute,
        sg721::contract::instantiate,
        sg721::contract::query,
    );
    Box::new(contract)
}

fn setup_block_time(router: &mut StargazeApp, seconds: u64) {
    let mut block = router.block_info();
    block.time = Timestamp::from_seconds(seconds);
    router.set_block(block);
}

// Instantiates all needed contracts for testing
fn setup_contracts(
    router: &mut StargazeApp,
    creator: &Addr,
) -> Result<(Addr, Addr), ContractError> {
    // Instantiate marketplace contract
    let marketplace_id = router.store_code(contract_marketplace());
    let msg = crate::msg::InstantiateMsg {
        operators: vec!["operator".to_string()],
        trading_fee_bps: TRADING_FEE_BPS,
        ask_expiry: ExpiryRange::new(MIN_EXPIRY, MAX_EXPIRY),
        bid_expiry: ExpiryRange::new(MIN_EXPIRY, MAX_EXPIRY),
        sale_hook: None,
        max_finders_fee_bps: MAX_FINDERS_FEE_BPS,
        min_price: Uint128::from(5u128),
        stale_bid_duration: Duration::Time(100),
        bid_removal_reward_bps: BID_REMOVAL_REWARD_BPS,
    };
    let marketplace = router
        .instantiate_contract(
            marketplace_id,
            creator.clone(),
            &msg,
            &[],
            "Marketplace",
            None,
        )
        .unwrap();
    println!("marketplace: {:?}", marketplace);

    // Setup media contract
    let sg721_id = router.store_code(contract_sg721());
    let msg = Sg721InstantiateMsg {
        name: String::from("Test Coin"),
        symbol: String::from("TEST"),
        minter: creator.to_string(),
        collection_info: CollectionInfo {
            creator: creator.to_string(),
            description: String::from("Stargaze Monkeys"),
            image:
                "ipfs://bafybeigi3bwpvyvsmnbj46ra4hyffcxdeaj6ntfk5jpic5mx27x6ih2qvq/images/1.png"
                    .to_string(),
            external_link: Some("https://example.com/external.html".to_string()),
            royalty_info: Some(RoyaltyInfoResponse {
                payment_address: creator.to_string(),
                share: Decimal::percent(10),
            }),
        },
    };
    let collection = router
        .instantiate_contract(
            sg721_id,
            creator.clone(),
            &msg,
            &coins(CREATION_FEE, NATIVE_DENOM),
            "NFT",
            None,
        )
        .unwrap();
    println!("collection: {:?}", collection);

    Ok((marketplace, collection))
}

fn setup_collection(router: &mut StargazeApp, creator: &Addr) -> Result<Addr, ContractError> {
    // Setup media contract
    let sg721_id = router.store_code(contract_sg721());
    let msg = Sg721InstantiateMsg {
        name: String::from("Test Collection 2"),
        symbol: String::from("TEST 2"),
        minter: creator.to_string(),
        collection_info: CollectionInfo {
            creator: creator.to_string(),
            description: String::from("Stargaze Monkeys 2"),
            image:
                "ipfs://bafybeigi3bwpvyvsmnbj46ra4hyffcxdeaj6ntfk5jpic5mx27x6ih2qvq/images/1.png"
                    .to_string(),
            external_link: Some("https://example.com/external.html".to_string()),
            royalty_info: Some(RoyaltyInfoResponse {
                payment_address: creator.to_string(),
                share: Decimal::percent(10),
            }),
        },
    };
    let collection = router
        .instantiate_contract(
            sg721_id,
            creator.clone(),
            &msg,
            &coins(CREATION_FEE, NATIVE_DENOM),
            "NFT",
            None,
        )
        .unwrap();
    println!("collection 2: {:?}", collection);
    Ok(collection)
}

// Intializes accounts with balances
fn setup_accounts(router: &mut StargazeApp) -> Result<(Addr, Addr, Addr), ContractError> {
    let owner: Addr = Addr::unchecked("owner");
    let bidder: Addr = Addr::unchecked("bidder");
    let creator: Addr = Addr::unchecked("creator");
    let creator_funds: Vec<Coin> = coins(CREATION_FEE, NATIVE_DENOM);
    let funds: Vec<Coin> = coins(INITIAL_BALANCE, NATIVE_DENOM);
    router
        .sudo(CwSudoMsg::Bank({
            BankSudo::Mint {
                to_address: owner.to_string(),
                amount: funds.clone(),
            }
        }))
        .map_err(|err| println!("{:?}", err))
        .ok();
    router
        .sudo(CwSudoMsg::Bank({
            BankSudo::Mint {
                to_address: bidder.to_string(),
                amount: funds.clone(),
            }
        }))
        .map_err(|err| println!("{:?}", err))
        .ok();
    router
        .sudo(CwSudoMsg::Bank({
            BankSudo::Mint {
                to_address: creator.to_string(),
                amount: creator_funds.clone(),
            }
        }))
        .map_err(|err| println!("{:?}", err))
        .ok();

    // Check native balances
    let owner_native_balances = router.wrap().query_all_balances(owner.clone()).unwrap();
    assert_eq!(owner_native_balances, funds);
    let bidder_native_balances = router.wrap().query_all_balances(bidder.clone()).unwrap();
    assert_eq!(bidder_native_balances, funds);
    let creator_native_balances = router.wrap().query_all_balances(creator.clone()).unwrap();
    assert_eq!(creator_native_balances, creator_funds);

    Ok((owner, bidder, creator))
}

fn setup_second_bidder_account(router: &mut StargazeApp) -> Result<Addr, ContractError> {
    let bidder2: Addr = Addr::unchecked("bidder2");
    let funds: Vec<Coin> = coins(CREATION_FEE + INITIAL_BALANCE, NATIVE_DENOM);
    router
        .sudo(CwSudoMsg::Bank({
            BankSudo::Mint {
                to_address: bidder2.to_string(),
                amount: funds.clone(),
            }
        }))
        .map_err(|err| println!("{:?}", err))
        .ok();

    // Check native balances
    let bidder_native_balances = router.wrap().query_all_balances(bidder2.clone()).unwrap();
    assert_eq!(bidder_native_balances, funds);

    Ok(bidder2)
}

// Mints an NFT for a creator
fn mint(router: &mut StargazeApp, creator: &Addr, collection: &Addr, token_id: u32) {
    let mint_for_creator_msg = Cw721ExecuteMsg::Mint(MintMsg {
        token_id: token_id.to_string(),
        owner: creator.clone().to_string(),
        token_uri: Some("https://starships.example.com/Starship/Enterprise.json".into()),
        extension: Empty {},
    });
    let res = router.execute_contract(
        creator.clone(),
        collection.clone(),
        &mint_for_creator_msg,
        &[],
    );
    assert!(res.is_ok());
}

fn mint_for(
    router: &mut StargazeApp,
    owner: &Addr,
    creator: &Addr,
    collection: &Addr,
    token_id: u32,
) {
    let mint_for_creator_msg = Cw721ExecuteMsg::Mint(MintMsg {
        token_id: token_id.to_string(),
        owner: owner.to_string(),
        token_uri: Some("https://starships.example.com/Starship/Enterprise.json".into()),
        extension: Empty {},
    });
    let res = router.execute_contract(
        creator.clone(),
        collection.clone(),
        &mint_for_creator_msg,
        &[],
    );
    assert!(res.is_ok());
}

fn approve(
    router: &mut StargazeApp,
    creator: &Addr,
    collection: &Addr,
    marketplace: &Addr,
    token_id: u32,
) {
    let approve_msg = Cw721ExecuteMsg::<Empty>::Approve {
        spender: marketplace.to_string(),
        token_id: token_id.to_string(),
        expires: None,
    };
    let res = router.execute_contract(creator.clone(), collection.clone(), &approve_msg, &[]);
    assert!(res.is_ok());
}

fn transfer(
    router: &mut StargazeApp,
    creator: &Addr,
    recipient: &Addr,
    collection: &Addr,
    token_id: u32,
) {
    let transfer_msg = Cw721ExecuteMsg::<Empty>::TransferNft {
        recipient: recipient.to_string(),
        token_id: token_id.to_string(),
    };
    let res = router.execute_contract(creator.clone(), collection.clone(), &transfer_msg, &[]);
    assert!(res.is_ok());
}

#[test]
fn try_set_accept_bid() {
    let mut router = custom_mock_app();

    // Setup intial accounts
    let (owner, bidder, creator) = setup_accounts(&mut router).unwrap();

    // Instantiate and configure contracts
    let (marketplace, collection) = setup_contracts(&mut router, &creator).unwrap();

    // Mint NFT for creator
    mint(&mut router, &creator, &collection, TOKEN_ID);
    approve(&mut router, &creator, &collection, &marketplace, TOKEN_ID);

    // Should error with expiry lower than min
    let set_ask = ExecuteMsg::SetAsk {
        sale_type: SaleType::FixedPrice,
        collection: collection.to_string(),
        token_id: TOKEN_ID,
        price: coin(110, NATIVE_DENOM),
        funds_recipient: None,
        reserve_for: None,
        expires: router.block_info().time.plus_seconds(MIN_EXPIRY - 1),
        finders_fee_bps: Some(0),
    };
    let res = router.execute_contract(creator.clone(), marketplace.clone(), &set_ask, &[]);
    assert!(res.is_err());

    // An asking price is made by the creator
    let set_ask = ExecuteMsg::SetAsk {
        sale_type: SaleType::Auction,
        collection: collection.to_string(),
        token_id: TOKEN_ID,
        price: coin(110, NATIVE_DENOM),
        funds_recipient: None,
        reserve_for: None,
        expires: router.block_info().time.plus_seconds(MIN_EXPIRY + 1),
        finders_fee_bps: Some(0),
    };
    let res = router.execute_contract(creator.clone(), marketplace.clone(), &set_ask, &[]);
    assert!(res.is_ok());

    // Transfer nft from creator to owner. Creates a stale ask that needs to be updated
    transfer(&mut router, &creator, &owner, &collection, TOKEN_ID);

    // Should error on non-admin trying to update active state
    let update_ask_state = ExecuteMsg::SyncAsk {
        collection: collection.to_string(),
        token_id: TOKEN_ID,
    };
    router
        .execute_contract(creator.clone(), marketplace.clone(), &update_ask_state, &[])
        .unwrap_err();

    // Should not error on admin updating active state to false
    let res = router.execute_contract(
        Addr::unchecked("operator"),
        marketplace.clone(),
        &update_ask_state,
        &[],
    );
    assert!(res.is_ok());

    // Should error when ask is unchanged
    router
        .execute_contract(
            Addr::unchecked("operator"),
            marketplace.clone(),
            &update_ask_state,
            &[],
        )
        .unwrap_err();

    let ask_msg = QueryMsg::Ask {
        collection: collection.to_string(),
        token_id: TOKEN_ID,
    };
    let res: AskResponse = router
        .wrap()
        .query_wasm_smart(marketplace.clone(), &ask_msg)
        .unwrap();
    assert!(!res.ask.unwrap().is_active);

    // Reset active state
    transfer(&mut router, &owner, &creator, &collection, TOKEN_ID);
    // after transfer, needs another approval
    approve(&mut router, &creator, &collection, &marketplace, TOKEN_ID);
    let update_ask_state = ExecuteMsg::SyncAsk {
        collection: collection.to_string(),
        token_id: TOKEN_ID,
    };
    let res = router.execute_contract(
        Addr::unchecked("operator"),
        marketplace.clone(),
        &update_ask_state,
        &[],
    );
    assert!(res.is_ok());
    let ask_msg = QueryMsg::Ask {
        collection: collection.to_string(),
        token_id: TOKEN_ID,
    };
    let res: AskResponse = router
        .wrap()
        .query_wasm_smart(marketplace.clone(), &ask_msg)
        .unwrap();
    assert!(res.ask.unwrap().is_active);

    // Bidder makes bid
    let set_bid_msg = ExecuteMsg::SetBid {
        collection: collection.to_string(),
        token_id: TOKEN_ID,
        finders_fee_bps: None,
        expires: router.block_info().time.plus_seconds(MIN_EXPIRY + 1),
        finder: None,
    };
    let res = router.execute_contract(
        bidder.clone(),
        marketplace.clone(),
        &set_bid_msg,
        &coins(100, NATIVE_DENOM),
    );
    assert!(res.is_ok());

    // Check contract has been paid
    let contract_balances = router
        .wrap()
        .query_all_balances(marketplace.clone())
        .unwrap();
    assert_eq!(contract_balances, coins(100, NATIVE_DENOM));

    // Check creator hasn't been paid yet
    let creator_native_balances = router.wrap().query_all_balances(creator.clone()).unwrap();
    assert_eq!(creator_native_balances, vec![]);

    // Creator accepts bid
    let accept_bid_msg = ExecuteMsg::AcceptBid {
        collection: collection.to_string(),
        token_id: TOKEN_ID,
        bidder: bidder.to_string(),
        finder: None,
    };
    let res = router.execute_contract(creator.clone(), marketplace.clone(), &accept_bid_msg, &[]);
    assert!(res.is_ok());

    // Check money is transfered
    let creator_native_balances = router.wrap().query_all_balances(creator).unwrap();
    // 100  - 2 (fee)
    assert_eq!(creator_native_balances, coins(100 - 2, NATIVE_DENOM));
    let bidder_native_balances = router.wrap().query_all_balances(bidder.clone()).unwrap();
    assert_eq!(
        bidder_native_balances,
        coins(INITIAL_BALANCE - 100, NATIVE_DENOM)
    );

    // Check NFT is transferred
    let query_owner_msg = Cw721QueryMsg::OwnerOf {
        token_id: TOKEN_ID.to_string(),
        include_expired: None,
    };
    let res: OwnerOfResponse = router
        .wrap()
        .query_wasm_smart(collection, &query_owner_msg)
        .unwrap();
    assert_eq!(res.owner, bidder.to_string());

    // Check contract has zero balance
    let contract_balances = router.wrap().query_all_balances(marketplace).unwrap();
    assert_eq!(contract_balances, []);
}

#[test]
fn try_set_accept_bid_no_ask() {
    let mut router = custom_mock_app();

    // Setup intial accounts
    let (_owner, bidder, creator) = setup_accounts(&mut router).unwrap();

    // Instantiate and configure contracts
    let (marketplace, collection) = setup_contracts(&mut router, &creator).unwrap();

    // Mint NFT for creator
    mint(&mut router, &creator, &collection, TOKEN_ID);
    approve(&mut router, &creator, &collection, &marketplace, TOKEN_ID);

    // Bidder makes bid
    let set_bid_msg = ExecuteMsg::SetBid {
        collection: collection.to_string(),
        token_id: TOKEN_ID,
        finders_fee_bps: None,
        expires: router.block_info().time.plus_seconds(MIN_EXPIRY + 1),
        finder: None,
    };
    let res = router.execute_contract(
        bidder.clone(),
        marketplace.clone(),
        &set_bid_msg,
        &coins(100, NATIVE_DENOM),
    );
    assert!(res.is_ok());

    // Check contract has been paid
    let contract_balances = router
        .wrap()
        .query_all_balances(marketplace.clone())
        .unwrap();
    assert_eq!(contract_balances, coins(100, NATIVE_DENOM));

    // Check creator hasn't been paid yet
    let creator_native_balances = router.wrap().query_all_balances(creator.clone()).unwrap();
    assert_eq!(creator_native_balances, vec![]);

    // Creator accepts bid
    let accept_bid_msg = ExecuteMsg::AcceptBid {
        collection: collection.to_string(),
        token_id: TOKEN_ID,
        bidder: bidder.to_string(),
        finder: None,
    };
    let res = router.execute_contract(creator.clone(), marketplace.clone(), &accept_bid_msg, &[]);
    assert!(res.is_ok());

    // Check money is transfered
    let creator_native_balances = router.wrap().query_all_balances(creator).unwrap();
    // 100  - 2 (fee)
    assert_eq!(creator_native_balances, coins(100 - 2, NATIVE_DENOM));
    let bidder_native_balances = router.wrap().query_all_balances(bidder.clone()).unwrap();
    assert_eq!(
        bidder_native_balances,
        coins(INITIAL_BALANCE - 100, NATIVE_DENOM)
    );

    // Check NFT is transferred
    let query_owner_msg = Cw721QueryMsg::OwnerOf {
        token_id: TOKEN_ID.to_string(),
        include_expired: None,
    };
    let res: OwnerOfResponse = router
        .wrap()
        .query_wasm_smart(collection, &query_owner_msg)
        .unwrap();
    assert_eq!(res.owner, bidder.to_string());

    // Check contract has zero balance
    let contract_balances = router.wrap().query_all_balances(marketplace).unwrap();
    assert_eq!(contract_balances, []);
}

#[test]
fn try_set_accept_bid_high_fees() {
    // Setup initial accounts
    // Instantiate and configure contracts
    // Setup bid with high finders fee, network fee, royalty share so seller gets nothing
    // Should throw error
    let mut router = custom_mock_app();
    let (owner, bidder, creator) = setup_accounts(&mut router).unwrap();
    let (marketplace, _) = setup_contracts(&mut router, &creator).unwrap();
    let creator_funds: Vec<Coin> = coins(CREATION_FEE, NATIVE_DENOM);

    router
        .sudo(CwSudoMsg::Bank({
            BankSudo::Mint {
                to_address: creator.to_string(),
                amount: creator_funds,
            }
        }))
        .map_err(|err| println!("{:?}", err))
        .ok();

    let sg721_id = router.store_code(contract_sg721());
    let msg = Sg721InstantiateMsg {
        name: String::from("Test Coin"),
        symbol: String::from("TEST"),
        minter: creator.to_string(),
        collection_info: CollectionInfo {
            creator: creator.to_string(),
            description: String::from("Stargaze Monkeys"),
            image:
                "ipfs://bafybeigi3bwpvyvsmnbj46ra4hyffcxdeaj6ntfk5jpic5mx27x6ih2qvq/images/1.png"
                    .to_string(),
            external_link: Some("https://example.com/external.html".to_string()),
            royalty_info: Some(RoyaltyInfoResponse {
                payment_address: creator.to_string(),
                share: Decimal::percent(100),
            }),
        },
    };
    let collection = router
        .instantiate_contract(
            sg721_id,
            creator.clone(),
            &msg,
            &coins(CREATION_FEE, NATIVE_DENOM),
            "NFT",
            None,
        )
        .unwrap();
    println!("collection: {:?}", collection);

    // Mint NFT for creator
    mint(&mut router, &creator, &collection, TOKEN_ID);
    approve(&mut router, &creator, &collection, &marketplace, TOKEN_ID);

    // Bidder makes bid
    let set_bid_msg = ExecuteMsg::SetBid {
        collection: collection.to_string(),
        token_id: TOKEN_ID,
        finders_fee_bps: Some(10),
        expires: router.block_info().time.plus_seconds(MIN_EXPIRY + 1),
        finder: Some(owner.to_string()),
    };
    let res = router.execute_contract(
        bidder.clone(),
        marketplace.clone(),
        &set_bid_msg,
        &coins(100, NATIVE_DENOM),
    );
    assert!(res.is_ok());

    let accept_bid_msg = ExecuteMsg::AcceptBid {
        collection: collection.to_string(),
        token_id: TOKEN_ID,
        bidder: bidder.to_string(),
        finder: None,
    };
    let res = router.execute_contract(creator.clone(), marketplace.clone(), &accept_bid_msg, &[]);
    assert_eq!(
        res.unwrap_err().source().unwrap().to_string(),
        "Generic error: Fees exceed payment".to_string()
    );
}

#[test]
fn try_update_ask() {
    let mut router = custom_mock_app();

    // Setup intial accounts
    let (_owner, _, creator) = setup_accounts(&mut router).unwrap();

    // Instantiate and configure contracts
    let (marketplace, collection) = setup_contracts(&mut router, &creator).unwrap();

    // Mint NFT for creator
    mint(&mut router, &creator, &collection, TOKEN_ID);
    approve(&mut router, &creator, &collection, &marketplace, TOKEN_ID);

    // An asking price is made by the creator
    let set_ask = ExecuteMsg::SetAsk {
        sale_type: SaleType::FixedPrice,
        collection: collection.to_string(),
        token_id: TOKEN_ID,
        price: coin(110, NATIVE_DENOM),
        funds_recipient: None,
        reserve_for: None,
        expires: router.block_info().time.plus_seconds(MIN_EXPIRY + 1),
        finders_fee_bps: Some(0),
    };
    let res = router.execute_contract(creator.clone(), marketplace.clone(), &set_ask, &[]);
    assert!(res.is_ok());

    let update_ask = ExecuteMsg::UpdateAskPrice {
        collection: collection.to_string(),
        token_id: TOKEN_ID,
        price: coin(200, NATIVE_DENOM),
    };
    let res = router.execute_contract(creator.clone(), marketplace.clone(), &update_ask, &[]);
    assert!(res.is_ok());

    let update_ask = ExecuteMsg::UpdateAskPrice {
        collection: collection.to_string(),
        token_id: TOKEN_ID,
        price: coin(200, "bobo"),
    };
    router
        .execute_contract(creator.clone(), marketplace.clone(), &update_ask, &[])
        .unwrap_err();

    let update_ask = ExecuteMsg::UpdateAskPrice {
        collection: collection.to_string(),
        token_id: TOKEN_ID,
        price: coin(0, NATIVE_DENOM),
    };
    router
        .execute_contract(creator.clone(), marketplace.clone(), &update_ask, &[])
        .unwrap_err();

    // can not update ask price for expired ask
    let time = router.block_info().time;
    setup_block_time(&mut router, time.plus_seconds(MIN_EXPIRY + 2).seconds());
    let update_ask = ExecuteMsg::UpdateAskPrice {
        collection: collection.to_string(),
        token_id: TOKEN_ID,
        price: coin(150, NATIVE_DENOM),
    };
    router
        .execute_contract(creator.clone(), marketplace.clone(), &update_ask, &[])
        .unwrap_err();
    // reset time to original
    setup_block_time(&mut router, time.seconds());

    // confirm ask removed
    let remove_ask_msg = ExecuteMsg::RemoveAsk {
        collection: collection.to_string(),
        token_id: TOKEN_ID,
    };
    let res = router.execute_contract(creator.clone(), marketplace.clone(), &remove_ask_msg, &[]);
    assert!(res.is_ok());
    let res: AskResponse = router
        .wrap()
        .query_wasm_smart(
            marketplace.to_string(),
            &QueryMsg::Ask {
                collection: collection.to_string(),
                token_id: TOKEN_ID,
            },
        )
        .unwrap();
    assert_eq!(res.ask, None);
}

#[test]
fn try_query_asks() {
    let mut router = custom_mock_app();

    // Setup intial accounts
    let (_owner, _, creator) = setup_accounts(&mut router).unwrap();

    // Instantiate and configure contracts
    let (marketplace, collection) = setup_contracts(&mut router, &creator).unwrap();

    // Mint NFT for creator
    mint(&mut router, &creator, &collection, TOKEN_ID);
    approve(&mut router, &creator, &collection, &marketplace, TOKEN_ID);

    // test before ask is made, without using pagination
    let query_asks_msg = QueryMsg::Asks {
        collection: collection.to_string(),
        include_inactive: Some(true),
        start_after: None,
        limit: None,
    };
    let res: AsksResponse = router
        .wrap()
        .query_wasm_smart(marketplace.clone(), &query_asks_msg)
        .unwrap();
    assert_eq!(res.asks, vec![]);

    // An asking price is made by the creator
    let set_ask = ExecuteMsg::SetAsk {
        sale_type: SaleType::FixedPrice,
        collection: collection.to_string(),
        token_id: TOKEN_ID,
        price: coin(110, NATIVE_DENOM),
        funds_recipient: None,
        reserve_for: None,
        expires: router.block_info().time.plus_seconds(MIN_EXPIRY + 1),
        finders_fee_bps: Some(0),
    };
    let res = router.execute_contract(creator.clone(), marketplace.clone(), &set_ask, &[]);
    assert!(res.is_ok());

    // test after ask is made
    let res: AsksResponse = router
        .wrap()
        .query_wasm_smart(marketplace.clone(), &query_asks_msg)
        .unwrap();
    assert_eq!(res.asks[0].token_id, TOKEN_ID);
    assert_eq!(res.asks[0].price.u128(), 110);

    // test pagination, starting when tokens exist
    let query_asks_msg = QueryMsg::Asks {
        collection: collection.to_string(),
        include_inactive: Some(true),
        start_after: Some(TOKEN_ID - 1),
        limit: None,
    };
    let res: AsksResponse = router
        .wrap()
        .query_wasm_smart(marketplace.clone(), &query_asks_msg)
        .unwrap();
    assert_eq!(res.asks[0].token_id, TOKEN_ID);

    // test pagination, starting when token don't exist
    let query_asks_msg = QueryMsg::Asks {
        collection: collection.to_string(),
        include_inactive: Some(true),
        start_after: Some(TOKEN_ID),
        limit: None,
    };
    let res: AsksResponse = router
        .wrap()
        .query_wasm_smart(marketplace.clone(), &query_asks_msg)
        .unwrap();
    assert_eq!(res.asks.len(), 0);

    // test listed collections query
    let res: CollectionsResponse = router
        .wrap()
        .query_wasm_smart(
            marketplace,
            &QueryMsg::Collections {
                start_after: None,
                limit: None,
            },
        )
        .unwrap();
    assert_eq!(res.collections[0], "contract1");
}

#[test]
fn try_query_sorted_asks() {
    let mut router = custom_mock_app();

    // Setup intial accounts
    let (_owner, _, creator) = setup_accounts(&mut router).unwrap();

    // Instantiate and configure contracts
    let (marketplace, collection) = setup_contracts(&mut router, &creator).unwrap();

    // Mint NFTs for creator
    mint(&mut router, &creator, &collection, TOKEN_ID);
    approve(&mut router, &creator, &collection, &marketplace, TOKEN_ID);
    mint(&mut router, &creator, &collection, TOKEN_ID + 1);
    approve(
        &mut router,
        &creator,
        &collection,
        &marketplace,
        TOKEN_ID + 1,
    );
    mint(&mut router, &creator, &collection, TOKEN_ID + 2);
    approve(
        &mut router,
        &creator,
        &collection,
        &marketplace,
        TOKEN_ID + 2,
    );

    // An asking price is made by the creator
    let set_ask = ExecuteMsg::SetAsk {
        sale_type: SaleType::FixedPrice,
        collection: collection.to_string(),
        token_id: TOKEN_ID,
        price: coin(110, NATIVE_DENOM),
        funds_recipient: None,
        reserve_for: None,
        expires: router.block_info().time.plus_seconds(MIN_EXPIRY + 1),
        finders_fee_bps: Some(0),
    };
    let res = router.execute_contract(creator.clone(), marketplace.clone(), &set_ask, &[]);
    assert!(res.is_ok());
    // An asking price is made by the creator
    let set_ask = ExecuteMsg::SetAsk {
        sale_type: SaleType::FixedPrice,
        collection: collection.to_string(),
        token_id: TOKEN_ID + 1,
        price: coin(109, NATIVE_DENOM),
        funds_recipient: None,
        reserve_for: None,
        expires: router.block_info().time.plus_seconds(MIN_EXPIRY + 1),
        finders_fee_bps: Some(0),
    };
    let res = router.execute_contract(creator.clone(), marketplace.clone(), &set_ask, &[]);
    assert!(res.is_ok());
    // An asking price is made by the creator
    let set_ask = ExecuteMsg::SetAsk {
        sale_type: SaleType::FixedPrice,
        collection: collection.to_string(),
        token_id: TOKEN_ID + 2,
        price: coin(111, NATIVE_DENOM),
        funds_recipient: None,
        reserve_for: None,
        expires: router.block_info().time.plus_seconds(MIN_EXPIRY + 1),
        finders_fee_bps: Some(0),
    };
    let res = router.execute_contract(creator.clone(), marketplace.clone(), &set_ask, &[]);
    assert!(res.is_ok());

    let query_asks_msg = QueryMsg::AsksSortedByPrice {
        collection: collection.to_string(),
        include_inactive: Some(true),
        start_after: None,
        limit: None,
    };
    let res: AsksResponse = router
        .wrap()
        .query_wasm_smart(marketplace.clone(), &query_asks_msg)
        .unwrap();
    assert_eq!(res.asks.len(), 3);
    assert_eq!(res.asks[0].price.u128(), 109u128);
    assert_eq!(res.asks[1].price.u128(), 110u128);
    assert_eq!(res.asks[2].price.u128(), 111u128);

    let start_after = AskOffset::new(res.asks[0].price, res.asks[0].token_id);
    let query_msg = QueryMsg::AsksSortedByPrice {
        collection: collection.to_string(),
        include_inactive: Some(true),
        start_after: Some(start_after),
        limit: None,
    };

    let res: AsksResponse = router
        .wrap()
        .query_wasm_smart(marketplace.clone(), &query_msg)
        .unwrap();
    assert_eq!(res.asks.len(), 2);
    assert_eq!(res.asks[0].price.u128(), 110u128);
    assert_eq!(res.asks[1].price.u128(), 111u128);

    let reverse_query_asks_msg = QueryMsg::ReverseAsksSortedByPrice {
        collection: collection.to_string(),
        include_inactive: Some(true),
        start_before: None,
        limit: None,
    };

    let res: AsksResponse = router
        .wrap()
        .query_wasm_smart(marketplace.clone(), &reverse_query_asks_msg)
        .unwrap();
    assert_eq!(res.asks.len(), 3);
    assert_eq!(res.asks[0].price.u128(), 111u128);
    assert_eq!(res.asks[1].price.u128(), 110u128);
    assert_eq!(res.asks[2].price.u128(), 109u128);

    let start_before = AskOffset::new(res.asks[0].price, res.asks[0].token_id);
    let reverse_query_asks_start_before_first_desc_msg = QueryMsg::ReverseAsksSortedByPrice {
        collection: collection.to_string(),
        include_inactive: Some(true),
        start_before: Some(start_before),
        limit: None,
    };

    let res: AsksResponse = router
        .wrap()
        .query_wasm_smart(
            marketplace.clone(),
            &reverse_query_asks_start_before_first_desc_msg,
        )
        .unwrap();
    assert_eq!(res.asks.len(), 2);
    assert_eq!(res.asks[0].price.u128(), 110u128);
    assert_eq!(res.asks[1].price.u128(), 109u128);

    let res: AskCountResponse = router
        .wrap()
        .query_wasm_smart(
            marketplace.clone(),
            &QueryMsg::AskCount {
                collection: collection.to_string(),
            },
        )
        .unwrap();
    assert_eq!(res.count, 3);
}

#[test]
fn try_query_asks_by_seller() {
    let mut router = custom_mock_app();

    // Setup intial accounts
    let (owner, _, creator) = setup_accounts(&mut router).unwrap();

    let owner2: Addr = Addr::unchecked("owner2");
    router
        .sudo(CwSudoMsg::Bank({
            BankSudo::Mint {
                to_address: owner2.to_string(),
                amount: coins(CREATION_FEE, NATIVE_DENOM),
            }
        }))
        .map_err(|err| println!("{:?}", err))
        .ok();

    // Instantiate and configure contracts
    let (marketplace, collection) = setup_contracts(&mut router, &creator).unwrap();

    // Mint NFT for creator
    mint_for(&mut router, &owner, &creator, &collection, TOKEN_ID);
    approve(&mut router, &owner, &collection, &marketplace, TOKEN_ID);
    mint_for(&mut router, &owner2, &creator, &collection, TOKEN_ID + 1);
    approve(
        &mut router,
        &owner2,
        &collection,
        &marketplace,
        TOKEN_ID + 1,
    );
    mint_for(&mut router, &owner2, &creator, &collection, TOKEN_ID + 2);
    approve(
        &mut router,
        &owner2,
        &collection,
        &marketplace,
        TOKEN_ID + 2,
    );

    // Owner1 lists their token for sale
    let set_ask = ExecuteMsg::SetAsk {
        sale_type: SaleType::FixedPrice,
        collection: collection.to_string(),
        token_id: TOKEN_ID,
        price: coin(110, NATIVE_DENOM),
        funds_recipient: None,
        reserve_for: None,
        expires: router.block_info().time.plus_seconds(MIN_EXPIRY + 1),
        finders_fee_bps: Some(0),
    };
    let res = router.execute_contract(owner.clone(), marketplace.clone(), &set_ask, &[]);
    assert!(res.is_ok());

    // Owner2 lists their token for sale
    let set_ask = ExecuteMsg::SetAsk {
        sale_type: SaleType::FixedPrice,
        collection: collection.to_string(),
        token_id: TOKEN_ID + 1,
        price: coin(109, NATIVE_DENOM),
        funds_recipient: None,
        reserve_for: None,
        expires: router.block_info().time.plus_seconds(MIN_EXPIRY + 1),
        finders_fee_bps: Some(0),
    };
    let res = router.execute_contract(owner2.clone(), marketplace.clone(), &set_ask, &[]);
    assert!(res.is_ok());

    // Owner2 lists another token for sale
    let set_ask = ExecuteMsg::SetAsk {
        sale_type: SaleType::FixedPrice,
        collection: collection.to_string(),
        token_id: TOKEN_ID + 2,
        price: coin(111, NATIVE_DENOM),
        funds_recipient: None,
        reserve_for: None,
        expires: router.block_info().time.plus_seconds(MIN_EXPIRY + 1),
        finders_fee_bps: Some(0),
    };
    let res = router.execute_contract(owner2.clone(), marketplace.clone(), &set_ask, &[]);
    assert!(res.is_ok());

    let res: AskCountResponse = router
        .wrap()
        .query_wasm_smart(
            marketplace.clone(),
            &QueryMsg::AskCount {
                collection: collection.to_string(),
            },
        )
        .unwrap();
    assert_eq!(res.count, 3);

    // owner1 should only have 1 token
    let query_asks_msg = QueryMsg::AsksBySeller {
        seller: owner.to_string(),
        include_inactive: Some(true),
        start_after: None,
        limit: None,
    };
    let res: AsksResponse = router
        .wrap()
        .query_wasm_smart(marketplace.to_string(), &query_asks_msg)
        .unwrap();
    assert_eq!(res.asks.len(), 1);

    // owner2 should have 2 token
    let query_asks_msg = QueryMsg::AsksBySeller {
        seller: owner2.to_string(),
        include_inactive: Some(true),
        start_after: None,
        limit: None,
    };
    let res: AsksResponse = router
        .wrap()
        .query_wasm_smart(marketplace.to_string(), &query_asks_msg)
        .unwrap();
    assert_eq!(res.asks.len(), 2);

    // owner2 should have 0 tokens when paginated by a non-existing collection
    let query_asks_msg = QueryMsg::AsksBySeller {
        seller: owner2.to_string(),
        include_inactive: Some(true),
        start_after: Some(CollectionOffset::new(
            "non-existing-collection".to_string(),
            TOKEN_ID,
        )),
        limit: None,
    };
    let res: AsksResponse = router
        .wrap()
        .query_wasm_smart(marketplace.to_string(), &query_asks_msg)
        .unwrap();
    assert_eq!(res.asks.len(), 0);

    // owner2 should have 2 tokens when paginated by a existing collection
    let query_asks_msg = QueryMsg::AsksBySeller {
        seller: owner2.to_string(),
        include_inactive: Some(true),
        start_after: Some(CollectionOffset::new(collection.to_string(), 0)),
        limit: None,
    };
    let res: AsksResponse = router
        .wrap()
        .query_wasm_smart(marketplace.to_string(), &query_asks_msg)
        .unwrap();
    assert_eq!(res.asks.len(), 2);

    // owner2 should have 1 token when paginated by a existing collection starting after a token
    let query_asks_msg = QueryMsg::AsksBySeller {
        seller: owner2.to_string(),
        include_inactive: Some(true),
        start_after: Some(CollectionOffset::new(collection.to_string(), TOKEN_ID + 1)),
        limit: None,
    };
    let res: AsksResponse = router
        .wrap()
        .query_wasm_smart(marketplace.to_string(), &query_asks_msg)
        .unwrap();
    assert_eq!(res.asks.len(), 1);
}

#[test]
fn try_query_sorted_bids() {
    let mut router = custom_mock_app();

    // Setup intial accounts
    let (_owner, bidder, creator) = setup_accounts(&mut router).unwrap();

    // Instantiate and configure contracts
    let (marketplace, collection) = setup_contracts(&mut router, &creator).unwrap();

    // Mint NFT for creator
    mint(&mut router, &creator, &collection, TOKEN_ID);
    approve(&mut router, &creator, &collection, &marketplace, TOKEN_ID);
    mint(&mut router, &creator, &collection, TOKEN_ID + 1);
    approve(
        &mut router,
        &creator,
        &collection,
        &marketplace,
        TOKEN_ID + 1,
    );
    mint(&mut router, &creator, &collection, TOKEN_ID + 2);
    approve(
        &mut router,
        &creator,
        &collection,
        &marketplace,
        TOKEN_ID + 2,
    );

    // An asking price is made by the creator
    let set_ask = ExecuteMsg::SetAsk {
        sale_type: SaleType::Auction,
        collection: collection.to_string(),
        token_id: TOKEN_ID,
        price: coin(110, NATIVE_DENOM),
        funds_recipient: None,
        reserve_for: None,
        expires: router.block_info().time.plus_seconds(MIN_EXPIRY + 1),
        finders_fee_bps: Some(0),
    };
    let res = router.execute_contract(creator.clone(), marketplace.clone(), &set_ask, &[]);
    assert!(res.is_ok());
    // An asking price is made by the creator
    let set_ask = ExecuteMsg::SetAsk {
        sale_type: SaleType::Auction,
        collection: collection.to_string(),
        token_id: TOKEN_ID + 1,
        price: coin(109, NATIVE_DENOM),
        funds_recipient: None,
        reserve_for: None,
        expires: router.block_info().time.plus_seconds(MIN_EXPIRY + 1),
        finders_fee_bps: Some(0),
    };
    let res = router.execute_contract(creator.clone(), marketplace.clone(), &set_ask, &[]);
    assert!(res.is_ok());
    // An asking price is made by the creator
    let set_ask = ExecuteMsg::SetAsk {
        sale_type: SaleType::Auction,
        collection: collection.to_string(),
        token_id: TOKEN_ID + 2,
        price: coin(111, NATIVE_DENOM),
        funds_recipient: None,
        reserve_for: None,
        expires: router.block_info().time.plus_seconds(MIN_EXPIRY + 1),
        finders_fee_bps: Some(0),
    };
    let res = router.execute_contract(creator.clone(), marketplace.clone(), &set_ask, &[]);
    assert!(res.is_ok());

    // Bidder makes bid
    let set_bid_msg = ExecuteMsg::SetBid {
        collection: collection.to_string(),
        token_id: TOKEN_ID,
        finders_fee_bps: None,
        expires: router.block_info().time.plus_seconds(MIN_EXPIRY + 1),
        finder: None,
    };
    let res = router.execute_contract(
        bidder.clone(),
        marketplace.clone(),
        &set_bid_msg,
        &coins(50, NATIVE_DENOM),
    );
    assert!(res.is_ok());
    // Bidder makes bid
    let set_bid_msg = ExecuteMsg::SetBid {
        collection: collection.to_string(),
        token_id: TOKEN_ID + 1,
        finders_fee_bps: None,
        expires: router.block_info().time.plus_seconds(MIN_EXPIRY + 1),
        finder: None,
    };
    let res = router.execute_contract(
        bidder.clone(),
        marketplace.clone(),
        &set_bid_msg,
        &coins(70, NATIVE_DENOM),
    );
    assert!(res.is_ok());
    // Bidder makes bid
    let set_bid_msg = ExecuteMsg::SetBid {
        collection: collection.to_string(),
        token_id: TOKEN_ID + 2,
        finders_fee_bps: None,
        expires: router.block_info().time.plus_seconds(MIN_EXPIRY + 1),
        finder: None,
    };
    router
        .execute_contract(
            bidder.clone(),
            marketplace.clone(),
            &set_bid_msg,
            &coins(1, NATIVE_DENOM),
        )
        .unwrap_err();
    let res = router.execute_contract(
        bidder,
        marketplace.clone(),
        &set_bid_msg,
        &coins(60, NATIVE_DENOM),
    );
    assert!(res.is_ok());

    let query_bids_msg = QueryMsg::BidsSortedByPrice {
        collection: collection.to_string(),
        limit: None,
        start_after: None,
    };
    let res: BidsResponse = router
        .wrap()
        .query_wasm_smart(marketplace.clone(), &query_bids_msg)
        .unwrap();
    assert_eq!(res.bids.len(), 3);
    assert_eq!(res.bids[0].price.u128(), 50u128);
    assert_eq!(res.bids[1].price.u128(), 60u128);
    assert_eq!(res.bids[2].price.u128(), 70u128);

    // test adding another bid to an existing ask
    let bidder2: Addr = Addr::unchecked("bidder2");
    let funds: Vec<Coin> = coins(INITIAL_BALANCE, NATIVE_DENOM);
    router
        .sudo(CwSudoMsg::Bank({
            BankSudo::Mint {
                to_address: bidder2.to_string(),
                amount: funds,
            }
        }))
        .map_err(|err| println!("{:?}", err))
        .ok();

    // Bidder makes bid
    let set_bid_msg = ExecuteMsg::SetBid {
        collection: collection.to_string(),
        token_id: TOKEN_ID,
        finders_fee_bps: None,
        expires: router.block_info().time.plus_seconds(MIN_EXPIRY + 1),
        finder: None,
    };
    let res = router.execute_contract(
        bidder2,
        marketplace.clone(),
        &set_bid_msg,
        &coins(40, NATIVE_DENOM),
    );
    assert!(res.is_ok());

    let res: BidsResponse = router
        .wrap()
        .query_wasm_smart(marketplace.clone(), &query_bids_msg)
        .unwrap();
    assert_eq!(res.bids.len(), 4);
    assert_eq!(res.bids[0].price.u128(), 40u128);
    assert_eq!(res.bids[1].price.u128(), 50u128);
    assert_eq!(res.bids[2].price.u128(), 60u128);
    assert_eq!(res.bids[3].price.u128(), 70u128);

    // test start_after query
    let start_after = BidOffset {
        price: res.bids[2].price,
        token_id: res.bids[2].token_id,
        bidder: res.bids[2].bidder.clone(),
    };
    let query_start_after_bids_msg = QueryMsg::BidsSortedByPrice {
        collection: collection.to_string(),
        limit: None,
        start_after: Some(start_after),
    };
    let res: BidsResponse = router
        .wrap()
        .query_wasm_smart(marketplace.clone(), &query_start_after_bids_msg)
        .unwrap();
    assert_eq!(res.bids.len(), 1);
    assert_eq!(res.bids[0].price.u128(), 70u128);

    // test reverse bids query
    let reverse_query_bids_msg = QueryMsg::ReverseBidsSortedByPrice {
        collection: collection.to_string(),
        limit: None,
        start_before: None,
    };
    let res: BidsResponse = router
        .wrap()
        .query_wasm_smart(marketplace.clone(), &reverse_query_bids_msg)
        .unwrap();
    assert_eq!(res.bids.len(), 4);
    assert_eq!(res.bids[0].price.u128(), 70u128);
    assert_eq!(res.bids[1].price.u128(), 60u128);
    assert_eq!(res.bids[2].price.u128(), 50u128);
    assert_eq!(res.bids[3].price.u128(), 40u128);

    // test start_before reverse bids query
    let start_before = BidOffset {
        price: res.bids[1].price,
        token_id: res.bids[1].token_id,
        bidder: res.bids[1].bidder.clone(),
    };
    let reverse_query_start_before_bids_msg = QueryMsg::ReverseBidsSortedByPrice {
        collection: collection.to_string(),
        limit: None,
        start_before: Some(start_before),
    };
    let res: BidsResponse = router
        .wrap()
        .query_wasm_smart(marketplace, &reverse_query_start_before_bids_msg)
        .unwrap();
    assert_eq!(res.bids.len(), 2);
    assert_eq!(res.bids[0].price.u128(), 50u128);
    assert_eq!(res.bids[1].price.u128(), 40u128);
}

#[test]
fn try_query_bids() {
    let mut router = custom_mock_app();
    // Setup intial accounts
    let (_owner, bidder, creator) = setup_accounts(&mut router).unwrap();
    // Instantiate and configure contracts
    let (marketplace, collection) = setup_contracts(&mut router, &creator).unwrap();
    // Mint NFT for creator
    mint(&mut router, &creator, &collection, TOKEN_ID);
    approve(&mut router, &creator, &collection, &marketplace, TOKEN_ID);

    // An asking price is made by the creator
    let set_ask = ExecuteMsg::SetAsk {
        sale_type: SaleType::Auction,
        collection: collection.to_string(),
        token_id: TOKEN_ID,
        price: coin(110, NATIVE_DENOM),
        funds_recipient: None,
        reserve_for: None,
        expires: router.block_info().time.plus_seconds(MIN_EXPIRY + 1),
        finders_fee_bps: Some(0),
    };
    let res = router.execute_contract(creator.clone(), marketplace.clone(), &set_ask, &[]);
    assert!(res.is_ok());

    // test before bid is made
    let query_bids_msg = QueryMsg::Bids {
        collection: collection.to_string(),
        token_id: TOKEN_ID,
        start_after: None,
        limit: None,
    };
    let res: BidsResponse = router
        .wrap()
        .query_wasm_smart(marketplace.clone(), &query_bids_msg)
        .unwrap();
    assert_eq!(res.bids, vec![]);

    // Bidder makes bids
    let set_bid_msg = ExecuteMsg::SetBid {
        collection: collection.to_string(),
        token_id: TOKEN_ID,
        finders_fee_bps: None,
        expires: router.block_info().time.plus_seconds(MIN_EXPIRY + 10),
        finder: None,
    };
    let res = router.execute_contract(
        bidder.clone(),
        marketplace.clone(),
        &set_bid_msg,
        &coins(100, NATIVE_DENOM),
    );
    assert!(res.is_ok());

    let set_bid_msg = ExecuteMsg::SetBid {
        collection: collection.to_string(),
        token_id: TOKEN_ID + 1,
        finders_fee_bps: None,
        expires: router.block_info().time.plus_seconds(MIN_EXPIRY + 1),
        finder: None,
    };
    let res = router.execute_contract(
        bidder.clone(),
        marketplace.clone(),
        &set_bid_msg,
        &coins(105, NATIVE_DENOM),
    );
    assert!(res.is_ok());

    let res: BidsResponse = router
        .wrap()
        .query_wasm_smart(marketplace.clone(), &query_bids_msg)
        .unwrap();
    assert_eq!(res.bids[0].token_id, TOKEN_ID);
    assert_eq!(res.bids[0].price.u128(), 100u128);
    let query_bids_msg = QueryMsg::Bids {
        collection: collection.to_string(),
        token_id: TOKEN_ID + 1,
        start_after: None,
        limit: None,
    };
    let res: BidsResponse = router
        .wrap()
        .query_wasm_smart(marketplace.clone(), &query_bids_msg)
        .unwrap();
    assert_eq!(res.bids[0].token_id, TOKEN_ID + 1);
    assert_eq!(res.bids[0].price.u128(), 105u128);

    let query_bids_msg = QueryMsg::BidsByBidder {
        bidder: bidder.to_string(),
        start_after: Some(CollectionOffset::new(collection.to_string(), TOKEN_ID - 1)),
        limit: None,
    };
    let res: BidsResponse = router
        .wrap()
        .query_wasm_smart(marketplace.clone(), &query_bids_msg)
        .unwrap();
    assert_eq!(res.bids.len(), 2);
    let query_bids_msg = QueryMsg::BidsByBidderSortedByExpiration {
        bidder: bidder.to_string(),
        start_after: Some(CollectionOffset::new(collection.to_string(), TOKEN_ID - 1)),
        limit: None,
    };
    let res: BidsResponse = router
        .wrap()
        .query_wasm_smart(marketplace, &query_bids_msg)
        .unwrap();
    assert_eq!(res.bids.len(), 2);
    assert_eq!(
        res.bids[0].expires_at.seconds(),
        router
            .block_info()
            .time
            .plus_seconds(MIN_EXPIRY + 1)
            .seconds()
    );
    assert_eq!(
        res.bids[1].expires_at.seconds(),
        router
            .block_info()
            .time
            .plus_seconds(MIN_EXPIRY + 10)
            .seconds()
    );
}

#[test]
fn auto_accept_bid() {
    let mut router = custom_mock_app();

    // Setup intial accounts
    let (_owner, bidder, creator) = setup_accounts(&mut router).unwrap();

    // Instantiate and configure contracts
    let (marketplace, collection) = setup_contracts(&mut router, &creator).unwrap();

    // Mint NFT for creator
    mint(&mut router, &creator, &collection, TOKEN_ID);

    // An ask is made by the creator, but fails because NFT is not authorized
    let set_ask = ExecuteMsg::SetAsk {
        sale_type: SaleType::FixedPrice,
        collection: collection.to_string(),
        token_id: TOKEN_ID,
        price: coin(100, NATIVE_DENOM),
        funds_recipient: None,
        reserve_for: None,
        expires: router.block_info().time.plus_seconds(MIN_EXPIRY + 1),
        finders_fee_bps: Some(0),
    };
    let res = router.execute_contract(creator.clone(), marketplace.clone(), &set_ask, &[]);
    assert!(res.is_err());

    // Creator Authorizes NFT
    approve(&mut router, &creator, &collection, &marketplace, TOKEN_ID);

    // Now set_ask succeeds
    let res = router.execute_contract(creator.clone(), marketplace.clone(), &set_ask, &[]);
    assert!(res.is_ok());

    // Bidder makes bid with a random token in the same amount as the ask
    router
        .sudo(CwSudoMsg::Bank({
            BankSudo::Mint {
                to_address: bidder.to_string(),
                amount: coins(1000, "random"),
            }
        }))
        .map_err(|err| println!("{:?}", err))
        .ok();
    let set_bid_msg = ExecuteMsg::SetBid {
        collection: collection.to_string(),
        token_id: TOKEN_ID,
        finders_fee_bps: None,
        expires: router.block_info().time.plus_seconds(MIN_EXPIRY + 1),
        finder: None,
    };
    router
        .execute_contract(
            bidder.clone(),
            marketplace.clone(),
            &set_bid_msg,
            &coins(100, "random"),
        )
        .unwrap_err();

    // Bidder makes bid that meets the ask criteria
    let set_bid_msg = ExecuteMsg::SetBid {
        collection: collection.to_string(),
        token_id: TOKEN_ID,
        finders_fee_bps: None,
        expires: router.block_info().time.plus_seconds(MIN_EXPIRY + 1),
        finder: None,
    };
    let res = router
        .execute_contract(
            bidder.clone(),
            marketplace,
            &set_bid_msg,
            &coins(100, NATIVE_DENOM),
        )
        .unwrap();

    // Bid is accepted, sale has been finalized
    assert_eq!(res.events[3].ty, "wasm-finalize-sale");

    // Check money is transfered
    let creator_native_balances = router.wrap().query_all_balances(creator).unwrap();
    // 100  - 2 (fee)
    assert_eq!(creator_native_balances, coins(100 - 2, NATIVE_DENOM));
    let bidder_native_balances = router.wrap().query_all_balances(bidder.clone()).unwrap();
    assert_eq!(
        bidder_native_balances,
        vec![
            coin(1000, "random"),
            coin(INITIAL_BALANCE - 100, NATIVE_DENOM),
        ]
    );

    // Check NFT is transferred
    let query_owner_msg = Cw721QueryMsg::OwnerOf {
        token_id: TOKEN_ID.to_string(),
        include_expired: None,
    };
    let res: OwnerOfResponse = router
        .wrap()
        .query_wasm_smart(collection, &query_owner_msg)
        .unwrap();
    assert_eq!(res.owner, bidder.to_string());
}

#[test]
fn try_reserved_ask() {
    let mut router = custom_mock_app();

    // Setup intial accounts
    let (owner, bidder, creator) = setup_accounts(&mut router).unwrap();

    // Instantiate and configure contracts
    let (marketplace, collection) = setup_contracts(&mut router, &creator).unwrap();

    // Mint NFT for creator
    mint(&mut router, &creator, &collection, TOKEN_ID);
    approve(&mut router, &creator, &collection, &marketplace, TOKEN_ID);

    // An ask is made by the owner
    let set_ask = ExecuteMsg::SetAsk {
        sale_type: SaleType::FixedPrice,
        collection: collection.to_string(),
        token_id: TOKEN_ID,
        price: coin(100, NATIVE_DENOM),
        funds_recipient: None,
        reserve_for: Some(bidder.to_string()),
        expires: router.block_info().time.plus_seconds(MIN_EXPIRY + 1),
        finders_fee_bps: Some(0),
    };
    let res = router.execute_contract(creator.clone(), marketplace.clone(), &set_ask, &[]);
    assert!(res.is_ok());

    // Non-bidder makes bid that meets the ask price
    let set_bid_msg = ExecuteMsg::SetBid {
        collection: collection.to_string(),
        token_id: TOKEN_ID,
        finders_fee_bps: None,
        expires: router.block_info().time.plus_seconds(MIN_EXPIRY + 1),
        finder: None,
    };
    let err = router
        .execute_contract(
            owner,
            marketplace.clone(),
            &set_bid_msg,
            &coins(100, NATIVE_DENOM),
        )
        .unwrap_err();
    assert_eq!(
        err.downcast::<ContractError>().unwrap(),
        ContractError::TokenReserved {}
    );

    // Bidder makes bid that meets ask price
    let set_bid_msg = ExecuteMsg::SetBid {
        collection: collection.to_string(),
        token_id: TOKEN_ID,
        finders_fee_bps: None,
        expires: router.block_info().time.plus_seconds(MIN_EXPIRY + 1),
        finder: None,
    };
    let res = router.execute_contract(
        bidder.clone(),
        marketplace,
        &set_bid_msg,
        &coins(100, NATIVE_DENOM),
    );
    assert!(res.is_ok());

    // Check NFT is transferred to bidder (with reserved address)
    let query_owner_msg = Cw721QueryMsg::OwnerOf {
        token_id: TOKEN_ID.to_string(),
        include_expired: None,
    };
    let res: OwnerOfResponse = router
        .wrap()
        .query_wasm_smart(collection, &query_owner_msg)
        .unwrap();
    assert_eq!(res.owner, bidder.to_string());
}

#[test]
fn try_ask_with_finders_fee() {
    let mut router = custom_mock_app();

    // Setup intial accounts
    let (_, bidder, creator) = setup_accounts(&mut router).unwrap();

    // Instantiate and configure contracts
    let (marketplace, collection) = setup_contracts(&mut router, &creator).unwrap();

    // Mint NFT for creator
    mint(&mut router, &creator, &collection, TOKEN_ID);
    approve(&mut router, &creator, &collection, &marketplace, TOKEN_ID);

    // An ask is made by the creator
    let set_ask = ExecuteMsg::SetAsk {
        sale_type: SaleType::FixedPrice,
        collection: collection.to_string(),
        token_id: TOKEN_ID,
        price: coin(100, NATIVE_DENOM),
        funds_recipient: None,
        reserve_for: None,
        expires: router.block_info().time.plus_seconds(MIN_EXPIRY + 1),
        finders_fee_bps: Some(500), // 5%
    };
    let res = router.execute_contract(creator.clone(), marketplace.clone(), &set_ask, &[]);
    assert!(res.is_ok());

    let finder = Addr::unchecked("finder".to_string());

    // Bidder makes bid that meets ask price
    let set_bid_msg = ExecuteMsg::SetBid {
        collection: collection.to_string(),
        token_id: TOKEN_ID,
        finders_fee_bps: None,
        expires: router.block_info().time.plus_seconds(MIN_EXPIRY + 1),
        finder: Some(finder.to_string()),
    };
    let res = router.execute_contract(
        bidder.clone(),
        marketplace,
        &set_bid_msg,
        &coins(100, NATIVE_DENOM),
    );
    assert!(res.is_ok());

    // Check money is transfered
    let creator_balances = router.wrap().query_all_balances(creator).unwrap();
    // 100  - 2 (network fee) - 5 (finders fee)
    assert_eq!(creator_balances, coins(100 - 2 - 5, NATIVE_DENOM));
    let bidder_balances = router.wrap().query_all_balances(bidder).unwrap();
    assert_eq!(
        bidder_balances,
        vec![coin(INITIAL_BALANCE - 100, NATIVE_DENOM),]
    );
    let finder_balances = router.wrap().query_all_balances(finder).unwrap();
    assert_eq!(finder_balances, coins(5, NATIVE_DENOM));
}

#[test]
fn remove_bid_refund() {
    let mut router = custom_mock_app();

    // Setup intial accounts
    let (_owner, bidder, creator) = setup_accounts(&mut router).unwrap();

    // Instantiate and configure contracts
    let (marketplace, collection) = setup_contracts(&mut router, &creator).unwrap();

    // Mint NFT for creator
    mint(&mut router, &creator, &collection, TOKEN_ID);
    approve(&mut router, &creator, &collection, &marketplace, TOKEN_ID);

    // An asking price is made by the creator
    let set_ask = ExecuteMsg::SetAsk {
        sale_type: SaleType::Auction,
        collection: collection.to_string(),
        token_id: TOKEN_ID,
        price: coin(110, NATIVE_DENOM),
        funds_recipient: None,
        reserve_for: None,
        expires: router.block_info().time.plus_seconds(MIN_EXPIRY + 1),
        finders_fee_bps: Some(0),
    };
    let res = router.execute_contract(creator.clone(), marketplace.clone(), &set_ask, &[]);
    assert!(res.is_ok());

    // Bidder makes bid
    let set_bid_msg = ExecuteMsg::SetBid {
        collection: collection.to_string(),
        token_id: TOKEN_ID,
        finders_fee_bps: None,
        expires: router.block_info().time.plus_seconds(MIN_EXPIRY + 1),
        finder: None,
    };

    let res = router.execute_contract(
        bidder.clone(),
        marketplace.clone(),
        &set_bid_msg,
        &coins(100, NATIVE_DENOM),
    );
    assert!(res.is_ok());

    // Bidder sent bid money
    let bidder_native_balances = router.wrap().query_all_balances(bidder.clone()).unwrap();
    assert_eq!(
        bidder_native_balances,
        coins(INITIAL_BALANCE - 100, NATIVE_DENOM)
    );

    // Contract has been paid
    let contract_balances = router
        .wrap()
        .query_all_balances(marketplace.clone())
        .unwrap();
    assert_eq!(contract_balances, coins(100, NATIVE_DENOM));

    // Bidder removes bid
    let remove_bid_msg = ExecuteMsg::RemoveBid {
        collection: collection.to_string(),
        token_id: TOKEN_ID,
    };
    let res = router.execute_contract(bidder.clone(), marketplace, &remove_bid_msg, &[]);
    assert!(res.is_ok());

    // Bidder has money back
    let bidder_native_balances = router.wrap().query_all_balances(bidder).unwrap();
    assert_eq!(bidder_native_balances, coins(INITIAL_BALANCE, NATIVE_DENOM));
}

#[test]
fn new_bid_refund() {
    let mut router = custom_mock_app();

    // Setup intial accounts
    let (_owner, bidder, creator) = setup_accounts(&mut router).unwrap();

    // Instantiate and configure contracts
    let (marketplace, collection) = setup_contracts(&mut router, &creator).unwrap();

    // Mint NFT for creator
    mint(&mut router, &creator, &collection, TOKEN_ID);
    approve(&mut router, &creator, &collection, &marketplace, TOKEN_ID);

    // An ask is made by the creator
    let set_ask = ExecuteMsg::SetAsk {
        sale_type: SaleType::Auction,
        collection: collection.to_string(),
        token_id: TOKEN_ID,
        price: coin(200, NATIVE_DENOM),
        funds_recipient: None,
        reserve_for: None,
        expires: router.block_info().time.plus_seconds(MIN_EXPIRY + 1),
        finders_fee_bps: Some(0),
    };
    let res = router.execute_contract(creator.clone(), marketplace.clone(), &set_ask, &[]);
    assert!(res.is_ok());

    // Bidder makes bid
    let set_bid_msg = ExecuteMsg::SetBid {
        collection: collection.to_string(),
        token_id: TOKEN_ID,
        finders_fee_bps: None,
        expires: router.block_info().time.plus_seconds(MIN_EXPIRY + 1),
        finder: None,
    };
    let res = router.execute_contract(
        bidder.clone(),
        marketplace.clone(),
        &set_bid_msg,
        &coins(100, NATIVE_DENOM),
    );
    assert!(res.is_ok());

    // Bidder sent bid money
    let bidder_native_balances = router.wrap().query_all_balances(bidder.clone()).unwrap();
    assert_eq!(
        bidder_native_balances,
        coins(INITIAL_BALANCE - 100, NATIVE_DENOM)
    );

    // Contract has been paid
    let contract_balances = router
        .wrap()
        .query_all_balances(marketplace.clone())
        .unwrap();
    assert_eq!(contract_balances, coins(100, NATIVE_DENOM));

    // Bidder makes higher bid
    let set_bid_msg = ExecuteMsg::SetBid {
        collection: collection.to_string(),
        token_id: TOKEN_ID,
        finders_fee_bps: None,
        expires: router.block_info().time.plus_seconds(MIN_EXPIRY + 1),
        finder: None,
    };
    let res = router.execute_contract(
        bidder.clone(),
        marketplace.clone(),
        &set_bid_msg,
        &coins(150, NATIVE_DENOM),
    );
    assert!(res.is_ok());

    // Bidder has money back
    let bidder_native_balances = router.wrap().query_all_balances(bidder.clone()).unwrap();
    assert_eq!(
        bidder_native_balances,
        coins(INITIAL_BALANCE - 150, NATIVE_DENOM)
    );

    // Contract has been paid
    let contract_balances = router
        .wrap()
        .query_all_balances(marketplace.clone())
        .unwrap();
    assert_eq!(contract_balances, coins(150, NATIVE_DENOM));

    // Check new bid has been saved
    let query_bid_msg = QueryMsg::Bid {
        collection: collection.to_string(),
        token_id: TOKEN_ID,
        bidder: bidder.to_string(),
    };
    let bid = Bid {
        collection,
        token_id: TOKEN_ID,
        bidder,
        price: Uint128::from(150u128),
        expires_at: (router.block_info().time.plus_seconds(MIN_EXPIRY + 1)),
        finders_fee_bps: None,
    };

    let res: BidResponse = router
        .wrap()
        .query_wasm_smart(marketplace, &query_bid_msg)
        .unwrap();
    assert_eq!(res.bid, Some(bid));
}

#[test]
fn try_royalties() {
    let mut router = custom_mock_app();

    // Setup intial accounts
    let (curator, bidder, creator) = setup_accounts(&mut router).unwrap();

    // Instantiate marketplace contract
    let marketplace_id = router.store_code(contract_marketplace());
    let msg = crate::msg::InstantiateMsg {
        operators: vec!["operator".to_string()],
        trading_fee_bps: TRADING_FEE_BPS,
        ask_expiry: ExpiryRange::new(MIN_EXPIRY, MAX_EXPIRY),
        bid_expiry: ExpiryRange::new(MIN_EXPIRY, MAX_EXPIRY),
        sale_hook: None,
        max_finders_fee_bps: MAX_FINDERS_FEE_BPS,
        min_price: Uint128::from(5u128),
        stale_bid_duration: Duration::Time(100),
        bid_removal_reward_bps: BID_REMOVAL_REWARD_BPS,
    };
    let marketplace = router
        .instantiate_contract(
            marketplace_id,
            creator.clone(),
            &msg,
            &[],
            "Marketplace",
            None,
        )
        .unwrap();

    // Setup media contract with 10% royalties to a curator
    let sg721_id = router.store_code(contract_sg721());
    let msg = sg721::msg::InstantiateMsg {
        name: String::from("Test Coin"),
        symbol: String::from("TEST"),
        minter: creator.to_string(),
        collection_info: CollectionInfo {
            creator: creator.to_string(),
            description: String::from("Stargaze Monkeys"),
            image: "https://example.com/image.png".to_string(),
            external_link: Some("https://example.com/external.html".to_string()),
            royalty_info: Some(RoyaltyInfoResponse {
                payment_address: curator.to_string(),
                share: Decimal::percent(10),
            }),
        },
    };
    let collection = router
        .instantiate_contract(
            sg721_id,
            creator.clone(),
            &msg,
            &coins(CREATION_FEE, NATIVE_DENOM),
            "NFT",
            None,
        )
        .unwrap();

    // Mint NFT for creator
    mint(&mut router, &creator, &collection, TOKEN_ID);
    approve(&mut router, &creator, &collection, &marketplace, TOKEN_ID);

    // An ask is made by the creator
    let set_ask = ExecuteMsg::SetAsk {
        sale_type: SaleType::FixedPrice,
        collection: collection.to_string(),
        token_id: TOKEN_ID,
        price: coin(100, NATIVE_DENOM),
        funds_recipient: None,
        reserve_for: None,
        expires: router.block_info().time.plus_seconds(MIN_EXPIRY + 1),
        finders_fee_bps: Some(0),
    };
    let res = router.execute_contract(creator.clone(), marketplace.clone(), &set_ask, &[]);
    assert!(res.is_ok());

    // Bidder makes bid
    let set_bid_msg = ExecuteMsg::SetBid {
        collection: collection.to_string(),
        token_id: TOKEN_ID,
        finders_fee_bps: None,
        expires: router.block_info().time.plus_seconds(MIN_EXPIRY + 1),
        finder: None,
    };
    let res = router.execute_contract(
        bidder.clone(),
        marketplace,
        &set_bid_msg,
        &coins(100, NATIVE_DENOM),
    );
    assert!(res.is_ok());

    // Check money is transfered correctly and royalties paid
    let curator_native_balances = router.wrap().query_all_balances(curator).unwrap();
    assert_eq!(
        curator_native_balances,
        coins(INITIAL_BALANCE + 10, NATIVE_DENOM)
    );
    let creator_native_balances = router.wrap().query_all_balances(creator).unwrap();
    // 100 - 10 (royalties) - 2 (fee)
    assert_eq!(creator_native_balances, coins(100 - 10 - 2, NATIVE_DENOM));
    let bidder_native_balances = router.wrap().query_all_balances(bidder.clone()).unwrap();
    assert_eq!(
        bidder_native_balances,
        coins(INITIAL_BALANCE - 100, NATIVE_DENOM)
    );

    // Check NFT is transferred
    let query_owner_msg = Cw721QueryMsg::OwnerOf {
        token_id: TOKEN_ID.to_string(),
        include_expired: None,
    };
    let res: OwnerOfResponse = router
        .wrap()
        .query_wasm_smart(collection, &query_owner_msg)
        .unwrap();
    assert_eq!(res.owner, bidder.to_string());
}

#[test]
fn try_sudo_update_params() {
    let mut router = custom_mock_app();

    // Setup intial accounts
    let (_owner, _, creator) = setup_accounts(&mut router).unwrap();

    // Instantiate and configure contracts
    let (marketplace, _) = setup_contracts(&mut router, &creator).unwrap();

    let update_params_msg = SudoMsg::UpdateParams {
        trading_fee_bps: Some(5),
        ask_expiry: Some(ExpiryRange::new(100, 2)),
        bid_expiry: None,
        operators: Some(vec!["operator".to_string()]),
        max_finders_fee_bps: None,
        min_price: Some(Uint128::from(5u128)),
        stale_bid_duration: None,
        bid_removal_reward_bps: None,
    };
    router
        .wasm_sudo(marketplace.clone(), &update_params_msg)
        .unwrap_err();

    let update_params_msg = SudoMsg::UpdateParams {
        trading_fee_bps: Some(5),
        ask_expiry: Some(ExpiryRange::new(1, 2)),
        bid_expiry: None,
        operators: Some(vec!["operator".to_string()]),
        max_finders_fee_bps: None,
        min_price: Some(Uint128::from(5u128)),
        stale_bid_duration: None,
        bid_removal_reward_bps: None,
    };
    let res = router.wasm_sudo(marketplace.clone(), &update_params_msg);
    assert!(res.is_ok());

    let query_params_msg = QueryMsg::Params {};
    let res: ParamsResponse = router
        .wrap()
        .query_wasm_smart(marketplace, &query_params_msg)
        .unwrap();
    assert_eq!(res.params.trading_fee_percent, Decimal::percent(5));
    assert_eq!(res.params.ask_expiry, ExpiryRange::new(1, 2));
    assert_eq!(res.params.operators, vec!["operator".to_string()]);
}

#[test]
fn try_add_remove_sales_hooks() {
    let mut router = custom_mock_app();
    // Setup intial accounts
    let (_owner, _, creator) = setup_accounts(&mut router).unwrap();
    // Instantiate and configure contracts
    let (marketplace, _) = setup_contracts(&mut router, &creator).unwrap();

    let add_hook_msg = SudoMsg::AddSaleHook {
        hook: "hook".to_string(),
    };
    let res = router.wasm_sudo(marketplace.clone(), &add_hook_msg);
    assert!(res.is_ok());

    let query_hooks_msg = QueryMsg::SaleHooks {};
    let res: HooksResponse = router
        .wrap()
        .query_wasm_smart(marketplace.clone(), &query_hooks_msg)
        .unwrap();
    assert_eq!(res.hooks, vec!["hook".to_string()]);

    let remove_hook_msg = SudoMsg::RemoveSaleHook {
        hook: "hook".to_string(),
    };
    let res = router.wasm_sudo(marketplace.clone(), &remove_hook_msg);
    assert!(res.is_ok());

    let res: HooksResponse = router
        .wrap()
        .query_wasm_smart(marketplace, &query_hooks_msg)
        .unwrap();
    assert!(res.hooks.is_empty());
}

#[test]
fn try_add_remove_bid_hooks() {
    let mut router = custom_mock_app();
    // Setup intial accounts
    let (_owner, _, creator) = setup_accounts(&mut router).unwrap();
    // Instantiate and configure contracts
    let (marketplace, _) = setup_contracts(&mut router, &creator).unwrap();

    let add_bid_hook_msg = SudoMsg::AddBidHook {
        hook: "bid_hook".to_string(),
    };
    let res = router.wasm_sudo(marketplace.clone(), &add_bid_hook_msg);
    assert!(res.is_ok());

    let query_hooks_msg = QueryMsg::BidHooks {};
    let res: HooksResponse = router
        .wrap()
        .query_wasm_smart(marketplace.clone(), &query_hooks_msg)
        .unwrap();
    assert_eq!(res.hooks, vec!["bid_hook".to_string()]);

    let remove_hook_msg = SudoMsg::RemoveBidHook {
        hook: "bid_hook".to_string(),
    };
    let res = router.wasm_sudo(marketplace.clone(), &remove_hook_msg);
    assert!(res.is_ok());

    let res: HooksResponse = router
        .wrap()
        .query_wasm_smart(marketplace, &query_hooks_msg)
        .unwrap();
    assert!(res.hooks.is_empty());
}

#[test]
fn try_init_hook() {
    let mut router = custom_mock_app();
    // Setup intial accounts
    let (_owner, _, creator) = setup_accounts(&mut router).unwrap();
    // Instantiate marketplace contract
    let marketplace_id = router.store_code(contract_marketplace());
    let msg = crate::msg::InstantiateMsg {
        operators: vec!["operator".to_string()],
        trading_fee_bps: TRADING_FEE_BPS,
        ask_expiry: ExpiryRange::new(MIN_EXPIRY, MAX_EXPIRY),
        bid_expiry: ExpiryRange::new(MIN_EXPIRY, MAX_EXPIRY),
        sale_hook: Some("hook".to_string()),
        max_finders_fee_bps: MAX_FINDERS_FEE_BPS,
        min_price: Uint128::from(5u128),
        stale_bid_duration: Duration::Time(100),
        bid_removal_reward_bps: BID_REMOVAL_REWARD_BPS,
    };
    let marketplace = router
        .instantiate_contract(marketplace_id, creator, &msg, &[], "Marketplace", None)
        .unwrap();

    let query_hooks_msg = QueryMsg::SaleHooks {};
    let res: HooksResponse = router
        .wrap()
        .query_wasm_smart(marketplace.clone(), &query_hooks_msg)
        .unwrap();
    assert_eq!(res.hooks, vec!["hook".to_string()]);

    let remove_hook_msg = SudoMsg::RemoveSaleHook {
        hook: "hook".to_string(),
    };
    let res = router.wasm_sudo(marketplace.clone(), &remove_hook_msg);
    assert!(res.is_ok());

    let res: HooksResponse = router
        .wrap()
        .query_wasm_smart(marketplace, &query_hooks_msg)
        .unwrap();
    assert!(res.hooks.is_empty());
}

#[test]
fn try_hook_was_run() {
    let mut router = custom_mock_app();
    // Setup intial accounts
    let (_owner, bidder, creator) = setup_accounts(&mut router).unwrap();
    // Instantiate and configure contracts
    let (marketplace, collection) = setup_contracts(&mut router, &creator).unwrap();

    // Add sales hook
    let add_hook_msg = SudoMsg::AddSaleHook {
        hook: "hook".to_string(),
    };
    let _res = router.wasm_sudo(marketplace.clone(), &add_hook_msg);

    // Add listed hook
    let add_ask_hook_msg = SudoMsg::AddAskHook {
        hook: "ask_created_hook".to_string(),
    };
    let _res = router.wasm_sudo(marketplace.clone(), &add_ask_hook_msg);

    // Add bid created hook
    let add_ask_hook_msg = SudoMsg::AddBidHook {
        hook: "bid_created_hook".to_string(),
    };
    let _res = router.wasm_sudo(marketplace.clone(), &add_ask_hook_msg);

    // Mint NFT for creator
    mint(&mut router, &creator, &collection, TOKEN_ID);

    // An ask is made by the creator, but fails because NFT is not authorized
    let set_ask = ExecuteMsg::SetAsk {
        sale_type: SaleType::FixedPrice,
        collection: collection.to_string(),
        token_id: TOKEN_ID,
        price: coin(100, NATIVE_DENOM),
        funds_recipient: None,
        reserve_for: None,
        expires: router.block_info().time.plus_seconds(MIN_EXPIRY + 1),
        finders_fee_bps: Some(0),
    };
    // Creator Authorizes NFT
    let approve_msg = Cw721ExecuteMsg::<Empty>::Approve {
        spender: marketplace.to_string(),
        token_id: TOKEN_ID.to_string(),
        expires: None,
    };
    let res = router.execute_contract(creator.clone(), collection.clone(), &approve_msg, &[]);
    assert!(res.is_ok());
    // Now set_ask succeeds
    let res = router.execute_contract(creator.clone(), marketplace.clone(), &set_ask, &[]);
    assert!(res.is_ok());
    assert_eq!(
        "ask-hook-failed",
        res.unwrap().events[3].attributes[1].value
    );
    // Bidder makes bid that meets the ask criteria
    let set_bid_msg = ExecuteMsg::SetBid {
        collection: collection.to_string(),
        token_id: TOKEN_ID,
        finders_fee_bps: None,
        expires: router.block_info().time.plus_seconds(MIN_EXPIRY + 1),
        finder: None,
    };

    // Bid succeeds even though the hook contract cannot be found
    let res = router.execute_contract(
        bidder.clone(),
        marketplace,
        &set_bid_msg,
        &coins(100, NATIVE_DENOM),
    );
    assert!(res.is_ok());
    assert_eq!(
        "sale-hook-failed",
        res.as_ref().unwrap().events[10].attributes[1].value
    );

    // NFT is still transferred despite a sale finalized hook failing
    let query_owner_msg = Cw721QueryMsg::OwnerOf {
        token_id: TOKEN_ID.to_string(),
        include_expired: None,
    };
    let res: OwnerOfResponse = router
        .wrap()
        .query_wasm_smart(collection, &query_owner_msg)
        .unwrap();
    assert_eq!(res.owner, bidder.to_string());
}

#[test]
fn try_add_remove_listed_hooks() {
    let mut router = custom_mock_app();
    // Setup intial accounts
    let (_owner, _, creator) = setup_accounts(&mut router).unwrap();
    // Instantiate and configure contracts
    let (marketplace, _) = setup_contracts(&mut router, &creator).unwrap();

    let add_hook_msg = SudoMsg::AddAskHook {
        hook: "hook".to_string(),
    };
    let res = router.wasm_sudo(marketplace.clone(), &add_hook_msg);
    assert!(res.is_ok());

    let query_hooks_msg = QueryMsg::AskHooks {};
    let res: HooksResponse = router
        .wrap()
        .query_wasm_smart(marketplace.clone(), &query_hooks_msg)
        .unwrap();
    assert_eq!(res.hooks, vec!["hook".to_string()]);

    let remove_hook_msg = SudoMsg::RemoveAskHook {
        hook: "hook".to_string(),
    };
    let res = router.wasm_sudo(marketplace.clone(), &remove_hook_msg);
    assert!(res.is_ok());

    let res: HooksResponse = router
        .wrap()
        .query_wasm_smart(marketplace, &query_hooks_msg)
        .unwrap();
    assert!(res.hooks.is_empty());
}

#[test]
fn try_collection_bids() {
    let mut router = custom_mock_app();

    // Setup intial accounts
    let (_owner, bidder, creator) = setup_accounts(&mut router).unwrap();
    let bidder2 = setup_second_bidder_account(&mut router).unwrap();

    // Instantiate and configure contracts
    let (marketplace, collection) = setup_contracts(&mut router, &creator).unwrap();

    // Mint NFT for creator
    mint(&mut router, &creator, &collection, TOKEN_ID);
    approve(&mut router, &creator, &collection, &marketplace, TOKEN_ID);

    // A collection bid is made by the bidder
    let set_collection_bid = ExecuteMsg::SetCollectionBid {
        collection: collection.to_string(),
        finders_fee_bps: None,
        expires: router.block_info().time.plus_seconds(MIN_EXPIRY + 10),
    };
    let res = router.execute_contract(
        bidder.clone(),
        marketplace.clone(),
        &set_collection_bid,
        &coins(150, NATIVE_DENOM),
    );
    assert!(res.is_ok());

    // A collection bid is made by bidder2
    let set_collection_bid = ExecuteMsg::SetCollectionBid {
        collection: collection.to_string(),
        finders_fee_bps: None,
        expires: router.block_info().time.plus_seconds(MIN_EXPIRY + 5),
    };
    let res = router.execute_contract(
        bidder2.clone(),
        marketplace.clone(),
        &set_collection_bid,
        &coins(180, NATIVE_DENOM),
    );
    assert!(res.is_ok());

    // test querying a single collection bid
    let query_collection_bid = QueryMsg::CollectionBid {
        collection: collection.to_string(),
        bidder: bidder.to_string(),
    };
    let res: CollectionBidResponse = router
        .wrap()
        .query_wasm_smart(marketplace.clone(), &query_collection_bid)
        .unwrap();
    assert_eq!(res.bid.unwrap().price.u128(), 150u128);

    // test querying all collection bids by bidder
    let query_collection_bids = QueryMsg::CollectionBidsByBidder {
        bidder: bidder.to_string(),
        start_after: None,
        limit: None,
    };
    let res: CollectionBidsResponse = router
        .wrap()
        .query_wasm_smart(marketplace.clone(), &query_collection_bids)
        .unwrap();
    assert_eq!(res.bids[0].price.u128(), 150u128);

    // test querying all sorted collection bids by bidder
    let query_collection_bids_by_price = QueryMsg::CollectionBidsSortedByPrice {
        collection: collection.to_string(),
        start_after: None,
        limit: Some(10),
    };
    let res: CollectionBidsResponse = router
        .wrap()
        .query_wasm_smart(marketplace.clone(), &query_collection_bids_by_price)
        .unwrap();
    assert_eq!(res.bids.len(), 2);
    assert_eq!(res.bids[0].price.u128(), 150u128);
    assert_eq!(res.bids[1].price.u128(), 180u128);

    // test start_after
    let start_after = CollectionBidOffset::new(
        res.bids[0].price,
        collection.to_string(),
        res.bids[0].bidder.to_string(),
    );
    let query_sorted_collection_bids = QueryMsg::CollectionBidsSortedByPrice {
        collection: collection.to_string(),
        start_after: Some(start_after),
        limit: Some(10),
    };
    let res: CollectionBidsResponse = router
        .wrap()
        .query_wasm_smart(marketplace.clone(), &query_sorted_collection_bids)
        .unwrap();
    assert_eq!(res.bids.len(), 1);
    assert_eq!(res.bids[0].price.u128(), 180u128);

    // test querying all sorted collection bids by bidder sorted by expiration
    // add another collection
    let collection2 = setup_collection(&mut router, &bidder2).unwrap();
    // set another collection bid
    let set_collection_bid = ExecuteMsg::SetCollectionBid {
        collection: collection2.to_string(),
        finders_fee_bps: None,
        expires: router.block_info().time.plus_seconds(MIN_EXPIRY + 10),
    };
    let res = router.execute_contract(
        bidder2.clone(),
        marketplace.clone(),
        &set_collection_bid,
        &coins(180, NATIVE_DENOM),
    );
    assert!(res.is_ok());
    let query_collection_bids_by_expiration = QueryMsg::CollectionBidsByBidderSortedByExpiration {
        bidder: bidder2.to_string(),
        start_after: None,
        limit: None,
    };
    let res: CollectionBidsResponse = router
        .wrap()
        .query_wasm_smart(marketplace.clone(), &query_collection_bids_by_expiration)
        .unwrap();
    assert_eq!(res.bids.len(), 2);
    assert_eq!(
        res.bids[0].expires_at.seconds(),
        router
            .block_info()
            .time
            .plus_seconds(MIN_EXPIRY + 5)
            .seconds()
    );
    assert_eq!(
        res.bids[1].expires_at.seconds(),
        router
            .block_info()
            .time
            .plus_seconds(MIN_EXPIRY + 10)
            .seconds()
    );

    // test querying all sorted collection bids by bidder in reverse
    let reverse_query_sorted_collection_bids = QueryMsg::ReverseCollectionBidsSortedByPrice {
        collection: collection.to_string(),
        start_before: None,
        limit: Some(10),
    };
    let res: CollectionBidsResponse = router
        .wrap()
        .query_wasm_smart(marketplace.clone(), &reverse_query_sorted_collection_bids)
        .unwrap();
    assert_eq!(res.bids.len(), 2);
    assert_eq!(res.bids[0].price.u128(), 180u128);
    assert_eq!(res.bids[1].price.u128(), 150u128);

    // test start_before
    let start_before = CollectionBidOffset::new(
        res.bids[0].price,
        collection.to_string(),
        res.bids[0].bidder.to_string(),
    );
    let reverse_query_sorted_collection_bids = QueryMsg::ReverseCollectionBidsSortedByPrice {
        collection: collection.to_string(),
        start_before: Some(start_before),
        limit: Some(10),
    };
    let res: CollectionBidsResponse = router
        .wrap()
        .query_wasm_smart(marketplace.clone(), &reverse_query_sorted_collection_bids)
        .unwrap();
    assert_eq!(res.bids.len(), 1);
    assert_eq!(res.bids[0].price.u128(), 150u128);

    // test removing collection bid
    let remove_collection_bid = ExecuteMsg::RemoveCollectionBid {
        collection: collection.to_string(),
    };
    let res = router.execute_contract(bidder2, marketplace.clone(), &remove_collection_bid, &[]);
    assert!(res.is_ok());
    let query_sorted_collection_bids = QueryMsg::CollectionBidsSortedByPrice {
        collection: collection.to_string(),
        start_after: None,
        limit: Some(10),
    };
    let res: CollectionBidsResponse = router
        .wrap()
        .query_wasm_smart(marketplace.clone(), &query_sorted_collection_bids)
        .unwrap();
    assert_eq!(res.bids.len(), 1);
    assert_eq!(res.bids[0].price.u128(), 150u128);

    // A collection bid is accepted
    let accept_collection_bid = ExecuteMsg::AcceptCollectionBid {
        collection: collection.to_string(),
        token_id: TOKEN_ID,
        bidder: bidder.to_string(),
        finder: None,
    };
    let res = router.execute_contract(creator.clone(), marketplace, &accept_collection_bid, &[]);
    assert!(res.is_ok());
}

#[test]
fn try_remove_stale_bid() {
    let mut router = custom_mock_app();

    // Setup intial accounts
    let (_owner, bidder, creator) = setup_accounts(&mut router).unwrap();

    // Instantiate and configure contracts
    let (marketplace, collection) = setup_contracts(&mut router, &creator).unwrap();

    // Mint NFT for creator
    mint(&mut router, &creator, &collection, TOKEN_ID);
    approve(&mut router, &creator, &collection, &marketplace, TOKEN_ID);

    // Bidder makes bid
    let set_bid_msg = ExecuteMsg::SetBid {
        collection: collection.to_string(),
        token_id: TOKEN_ID,
        finders_fee_bps: None,
        expires: router.block_info().time.plus_seconds(MIN_EXPIRY + 1),
        finder: None,
    };
    let res = router.execute_contract(
        bidder.clone(),
        marketplace.clone(),
        &set_bid_msg,
        &coins(100, NATIVE_DENOM),
    );
    assert!(res.is_ok());

    let operator = Addr::unchecked("operator".to_string());

    // Try to remove the bid (not yet stale) as an operator
    let remove_msg = ExecuteMsg::RemoveStaleBid {
        collection: collection.to_string(),
        token_id: TOKEN_ID,
        bidder: bidder.to_string(),
    };
    router
        .execute_contract(operator.clone(), marketplace.clone(), &remove_msg, &[])
        .unwrap_err();

    setup_block_time(&mut router, 10000000000);

    let res = router.execute_contract(operator.clone(), marketplace.clone(), &remove_msg, &[]);
    assert!(res.is_ok());

    let operator_balances = router.wrap().query_all_balances(operator).unwrap();
    assert_eq!(operator_balances, coins(5, NATIVE_DENOM));
}

#[test]
fn try_remove_stale_collection_bid() {
    let mut router = custom_mock_app();

    // Setup intial accounts
    let (_owner, bidder, creator) = setup_accounts(&mut router).unwrap();

    // Instantiate and configure contracts
    let (marketplace, collection) = setup_contracts(&mut router, &creator).unwrap();

    // Mint NFT for creator
    mint(&mut router, &creator, &collection, TOKEN_ID);
    approve(&mut router, &creator, &collection, &marketplace, TOKEN_ID);

    let expiry_time = router
        .block_info()
        .time
        .plus_seconds(MIN_EXPIRY + 1)
        .seconds();

    // Bidder makes collection bid
    let set_col_bid_msg = ExecuteMsg::SetCollectionBid {
        collection: collection.to_string(),
        finders_fee_bps: None,
        expires: Timestamp::from_seconds(expiry_time),
    };
    let res = router.execute_contract(
        bidder.clone(),
        marketplace.clone(),
        &set_col_bid_msg,
        &coins(100, NATIVE_DENOM),
    );
    assert!(res.is_ok());

    let operator = Addr::unchecked("operator".to_string());

    // Try to remove the collection bid (not yet stale) as an operator
    let remove_col_msg = ExecuteMsg::RemoveStaleCollectionBid {
        collection: collection.to_string(),
        bidder: bidder.to_string(),
    };
    router
        .execute_contract(operator.clone(), marketplace.clone(), &remove_col_msg, &[])
        .unwrap_err();

    // make bid stale by adding stale_bid_duration
    setup_block_time(&mut router, expiry_time + 100);

    let res = router.execute_contract(operator.clone(), marketplace.clone(), &remove_col_msg, &[]);
    assert!(res.is_ok());

    let operator_balances = router.wrap().query_all_balances(operator).unwrap();
    assert_eq!(operator_balances, coins(5, NATIVE_DENOM));
}

#[test]
fn try_bid_finders_fee() {
    let mut router = custom_mock_app();

    // Setup intial accounts
    let (_owner, bidder, creator) = setup_accounts(&mut router).unwrap();

    // Instantiate and configure contracts
    let (marketplace, collection) = setup_contracts(&mut router, &creator).unwrap();

    // Mint NFT for creator
    mint(&mut router, &creator, &collection, TOKEN_ID);
    approve(&mut router, &creator, &collection, &marketplace, TOKEN_ID);

    // Bidder makes failed bid with a large finder's fee
    let set_bid_msg = ExecuteMsg::SetBid {
        collection: collection.to_string(),
        token_id: TOKEN_ID,
        finders_fee_bps: Some(5000),
        expires: router.block_info().time.plus_seconds(MIN_EXPIRY + 1),
        finder: None,
    };
    let err = router
        .execute_contract(
            bidder.clone(),
            marketplace.clone(),
            &set_bid_msg,
            &coins(100, NATIVE_DENOM),
        )
        .unwrap_err();
    assert_eq!(
        err.source().unwrap().to_string(),
        ContractError::InvalidFindersFeeBps(5000).to_string()
    );

    // Bidder makes bid with a finder's fee
    let set_bid_msg = ExecuteMsg::SetBid {
        collection: collection.to_string(),
        token_id: TOKEN_ID,
        finders_fee_bps: Some(500),
        expires: router.block_info().time.plus_seconds(MIN_EXPIRY + 1),
        finder: None,
    };
    let res = router.execute_contract(
        bidder.clone(),
        marketplace.clone(),
        &set_bid_msg,
        &coins(100, NATIVE_DENOM),
    );
    assert!(res.is_ok());

    let finder = Addr::unchecked("finder".to_string());

    // Token owner accepts the bid with a finder address
    let accept_bid_msg = ExecuteMsg::AcceptBid {
        collection: collection.to_string(),
        token_id: TOKEN_ID,
        bidder: bidder.to_string(),
        finder: Some(finder.to_string()),
    };
    let res = router.execute_contract(creator.clone(), marketplace.clone(), &accept_bid_msg, &[]);
    assert!(res.is_ok());

    let finder_balances = router.wrap().query_all_balances(finder).unwrap();
    assert_eq!(finder_balances, coins(5, NATIVE_DENOM));
}

#[test]
fn try_ask_with_filter_inactive() {
    let mut router = custom_mock_app();

    // Setup intial accounts
    let (owner, _, creator) = setup_accounts(&mut router).unwrap();

    // Instantiate and configure contracts
    let (marketplace, collection) = setup_contracts(&mut router, &creator).unwrap();

    // Mint NFT for creator
    mint(&mut router, &creator, &collection, TOKEN_ID);
    approve(&mut router, &creator, &collection, &marketplace, TOKEN_ID);

    // An ask is made by the creator
    let set_ask = ExecuteMsg::SetAsk {
        sale_type: SaleType::FixedPrice,
        collection: collection.to_string(),
        token_id: TOKEN_ID,
        price: coin(100, NATIVE_DENOM),
        funds_recipient: None,
        reserve_for: None,
        expires: router.block_info().time.plus_seconds(MIN_EXPIRY + 1),
        finders_fee_bps: Some(500), // 5%
    };
    let res = router.execute_contract(creator.clone(), marketplace.clone(), &set_ask, &[]);
    assert!(res.is_ok());

    // transfer nft from creator to owner. Creates a stale ask that needs to be updated
    transfer(&mut router, &creator, &owner, &collection, TOKEN_ID);

    let update_ask_state = ExecuteMsg::SyncAsk {
        collection: collection.to_string(),
        token_id: TOKEN_ID,
    };
    let res = router.execute_contract(
        Addr::unchecked("operator"),
        marketplace.clone(),
        &update_ask_state,
        &[],
    );
    assert!(res.is_ok());

    let ask_msg = QueryMsg::Asks {
        collection: collection.to_string(),
        include_inactive: None,
        start_after: None,
        limit: None,
    };
    let res: AsksResponse = router
        .wrap()
        .query_wasm_smart(marketplace.clone(), &ask_msg)
        .unwrap();
    assert_eq!(res.asks.len(), 0);

    let ask_msg = QueryMsg::Asks {
        collection: collection.to_string(),
        include_inactive: Some(false),
        start_after: None,
        limit: None,
    };
    let res: AsksResponse = router
        .wrap()
        .query_wasm_smart(marketplace.clone(), &ask_msg)
        .unwrap();
    assert_eq!(res.asks.len(), 0);

    let ask_msg = QueryMsg::Asks {
        collection: collection.to_string(),
        include_inactive: Some(true),
        start_after: None,
        limit: None,
    };
    let res: AsksResponse = router
        .wrap()
        .query_wasm_smart(marketplace.clone(), &ask_msg)
        .unwrap();
    assert_eq!(res.asks.len(), 1);
<<<<<<< HEAD

    // updating price of inactive ask throws error
    let update_ask = ExecuteMsg::UpdateAskPrice {
        collection: collection.to_string(),
        token_id: TOKEN_ID,
        price: coin(200, NATIVE_DENOM),
    };
    router
        .execute_contract(creator.clone(), marketplace.clone(), &update_ask, &[])
        .unwrap_err();
=======
}

#[test]
fn try_sync_ask() {
    let mut router = custom_mock_app();

    // Setup intial accounts
    let (owner, _, creator) = setup_accounts(&mut router).unwrap();

    // Instantiate and configure contracts
    let (marketplace, collection) = setup_contracts(&mut router, &creator).unwrap();

    // Mint NFT for creator
    mint(&mut router, &creator, &collection, TOKEN_ID);
    approve(&mut router, &creator, &collection, &marketplace, TOKEN_ID);

    // An ask is made by the creator
    let set_ask = ExecuteMsg::SetAsk {
        sale_type: SaleType::FixedPrice,
        collection: collection.to_string(),
        token_id: TOKEN_ID,
        price: coin(100, NATIVE_DENOM),
        funds_recipient: None,
        reserve_for: None,
        expires: router.block_info().time.plus_seconds(MIN_EXPIRY + 1),
        finders_fee_bps: Some(500), // 5%
    };
    let res = router.execute_contract(creator.clone(), marketplace.clone(), &set_ask, &[]);
    assert!(res.is_ok());

    // Transfer NFT from creator to owner. Creates a stale ask that needs to be updated
    transfer(&mut router, &creator, &owner, &collection, TOKEN_ID);

    let update_ask_state = ExecuteMsg::SyncAsk {
        collection: collection.to_string(),
        token_id: TOKEN_ID,
    };
    let res = router.execute_contract(
        Addr::unchecked("operator"),
        marketplace.clone(),
        &update_ask_state,
        &[],
    );
    assert!(res.is_ok());

    let ask_msg = QueryMsg::Asks {
        collection: collection.to_string(),
        include_inactive: Some(false),
        start_after: None,
        limit: None,
    };
    let res: AsksResponse = router
        .wrap()
        .query_wasm_smart(marketplace.clone(), &ask_msg)
        .unwrap();
    assert_eq!(res.asks.len(), 0);

    // transfer nft back
    transfer(&mut router, &owner, &creator, &collection, TOKEN_ID);

    // Transfer Back should have unchanged operation (still not active)
    let res = router.execute_contract(
        Addr::unchecked("operator"),
        marketplace.clone(),
        &update_ask_state,
        &[],
    );
    assert!(res.is_err());

    let ask_msg = QueryMsg::Asks {
        collection: collection.to_string(),
        include_inactive: Some(false),
        start_after: None,
        limit: None,
    };
    let res: AsksResponse = router
        .wrap()
        .query_wasm_smart(marketplace.clone(), &ask_msg)
        .unwrap();
    assert_eq!(res.asks.len(), 0);

    // Approving again should have a success sync ask after
    approve(&mut router, &creator, &collection, &marketplace, TOKEN_ID);

    // SyncAsk should be ok
    let res = router.execute_contract(
        Addr::unchecked("operator"),
        marketplace.clone(),
        &update_ask_state,
        &[],
    );
    assert!(res.is_ok());
    let ask_msg = QueryMsg::Asks {
        collection: collection.to_string(),
        include_inactive: Some(false),
        start_after: None,
        limit: None,
    };
    let res: AsksResponse = router
        .wrap()
        .query_wasm_smart(marketplace.clone(), &ask_msg)
        .unwrap();
    assert_eq!(res.asks.len(), 1);

    // Approve for shorter period than ask
    let approve_msg = Cw721ExecuteMsg::<Empty>::Approve {
        spender: marketplace.to_string(),
        token_id: TOKEN_ID.to_string(),
        expires: Some(Expiration::AtTime(
            router.block_info().time.plus_seconds(MIN_EXPIRY - 10),
        )),
    };
    let res = router.execute_contract(creator.clone(), collection.clone(), &approve_msg, &[]);
    assert!(res.is_ok());

    // SyncAsk should fail (Unchanged)
    let res = router.execute_contract(
        Addr::unchecked("operator"),
        marketplace.clone(),
        &update_ask_state,
        &[],
    );
    assert!(res.is_err());

    let expiry_time = router
        .block_info()
        .time
        .plus_seconds(MIN_EXPIRY - 5)
        .seconds();
    // move clock before ask expire but after approval expiration time
    setup_block_time(&mut router, expiry_time);

    // SyncAsk should succeed as approval is no longer valid
    let res = router.execute_contract(
        Addr::unchecked("operator"),
        marketplace.clone(),
        &update_ask_state,
        &[],
    );
    assert!(res.is_ok());

    // No more valid asks
    let ask_msg = QueryMsg::Asks {
        collection: collection.to_string(),
        include_inactive: Some(false),
        start_after: None,
        limit: None,
    };
    let res: AsksResponse = router
        .wrap()
        .query_wasm_smart(marketplace.clone(), &ask_msg)
        .unwrap();
    assert_eq!(res.asks.len(), 0);
>>>>>>> 5abeab5c
}<|MERGE_RESOLUTION|>--- conflicted
+++ resolved
@@ -2751,7 +2751,6 @@
         .query_wasm_smart(marketplace.clone(), &ask_msg)
         .unwrap();
     assert_eq!(res.asks.len(), 1);
-<<<<<<< HEAD
 
     // updating price of inactive ask throws error
     let update_ask = ExecuteMsg::UpdateAskPrice {
@@ -2762,7 +2761,6 @@
     router
         .execute_contract(creator.clone(), marketplace.clone(), &update_ask, &[])
         .unwrap_err();
-=======
 }
 
 #[test]
@@ -2916,5 +2914,4 @@
         .query_wasm_smart(marketplace.clone(), &ask_msg)
         .unwrap();
     assert_eq!(res.asks.len(), 0);
->>>>>>> 5abeab5c
 }